--- conflicted
+++ resolved
@@ -72,7 +72,6 @@
 
 // Adversarial time.
 DEFINE_double(adversarial_time, 0.0, "Adversarial time window (s).");
-DEFINE_string(scenario, "Parallel", "Scenario (Parallel / Antiparallel).");
 
 namespace ilqgames {
 
@@ -190,12 +189,7 @@
 static const Dimension kP3JerkIdx = 1;
 } // anonymous namespace
 
-<<<<<<< HEAD
-OncomingExample::OncomingExample(const SolverParams &params,
-                                 const std::string &scenario) {
-=======
-OncomingExample::OncomingExample(const SolverParams& params) {
->>>>>>> 77d6df5d
+OncomingExample::OncomingExample(const SolverParams &params) {
   // Create dynamics.
   const std::shared_ptr<const ConcatenatedDynamicalSystem> dynamics(
       new ConcatenatedDynamicalSystem(
@@ -211,18 +205,20 @@
   x0_(kP1VIdx) = kP1InitialSpeed;
 
   x0_(kP2XIdx) = kP2InitialX;
-  if (FLAGS_scenario == "Parallel") {
+
+  if (scenario == "Parallel") {
     x0_(kP2HeadingIdx) = kP2InitialHeading;
     x0_(kP2YIdx) = kP2InitialY;
-  } else if (FLAGS_scenario == "Antiparallel") {
-    x0_(kP2HeadingIdx) = kP2InitialHeadingAntiparallel;
-    x0_(kP2YIdx) = kP2InitialYAntiparallel;
   } else {
-    LOG(WARNING) << "Invalid scenario. Using Parallel mode instead.";
     x0_(kP2HeadingIdx) = kP2InitialHeadingAntiparallel;
     x0_(kP2YIdx) = kP2InitialYAntiparallel;
   }
   x0_(kP2VIdx) = kP2InitialSpeed;
+
+  // x0_(kP3XIdx) = kP3InitialX;
+  // x0_(kP3YIdx) = kP3InitialY;
+  // x0_(kP3HeadingIdx) = kP3InitialHeading;
+  // x0_(kP3VIdx) = kP3InitialSpeed;
 
   // Set up initial strategies and operating point.
   strategies_.reset(new std::vector<Strategy>());
@@ -245,6 +241,11 @@
       kNominalHeadingCostWeight, kP2HeadingIdx, kP1NominalHeading,
       "NominalHeadingP2");
   // p2_cost.AddStateCost(p2_nominal_orientation_cost);
+  // const auto p3_nominal_orientation_cost =
+  // std::make_shared<OrientationCost>(
+  //     kNominalHeadingCostWeight, kP3HeadingIdx, kP1NominalHeading,
+  // NominalHeadingP3");
+  // p3_cost.AddStateCost(p3_nominal_orientation_cost);
 
   // Stay in lanes.
   const Polyline2 lane1(
