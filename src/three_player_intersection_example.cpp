--- conflicted
+++ resolved
@@ -41,12 +41,6 @@
 //
 ///////////////////////////////////////////////////////////////////////////////
 
-<<<<<<< HEAD
-#include <ilqgames/constraint/barrier/polyline2_signed_distance_barrier.h>
-#include <ilqgames/constraint/barrier/proximity_barrier.h>
-#include <ilqgames/constraint/barrier/single_dimension_barrier.h>
-=======
->>>>>>> df4765cc
 #include <ilqgames/cost/curvature_cost.h>
 #include <ilqgames/cost/final_time_cost.h>
 #include <ilqgames/cost/locally_convex_proximity_cost.h>
@@ -102,10 +96,6 @@
 using ProxCost = ProximityCost;
 
 static constexpr bool kOrientedRight = true;
-<<<<<<< HEAD
-static constexpr bool kBarrierOrientedInside = false;
-=======
->>>>>>> df4765cc
 
 // Lane width.
 static constexpr float kLaneHalfWidth = 2.5;  // m
@@ -223,19 +213,6 @@
   const std::shared_ptr<QuadraticPolyline2Cost> p1_lane_cost(
       new QuadraticPolyline2Cost(kLaneCostWeight, lane1, {kP1XIdx, kP1YIdx},
                                  "LaneCenter"));
-<<<<<<< HEAD
-  const std::shared_ptr<Polyline2SignedDistanceBarrier> p1_lane_r_barrier(
-      new Polyline2SignedDistanceBarrier(lane1, {kP1XIdx, kP1YIdx},
-                                         kLaneHalfWidth, !kOrientedRight,
-                                         "LaneRightBoundary"));
-  const std::shared_ptr<Polyline2SignedDistanceBarrier> p1_lane_l_barrier(
-      new Polyline2SignedDistanceBarrier(lane1, {kP1XIdx, kP1YIdx},
-                                         -kLaneHalfWidth, kOrientedRight,
-                                         "LaneLeftBoundary"));
-  p1_cost.AddStateCost(p1_lane_cost);
-  p1_cost.AddStateBarrier(p1_lane_r_barrier);
-  p1_cost.AddStateBarrier(p1_lane_l_barrier);
-=======
   const std::shared_ptr<SemiquadraticPolyline2Cost> p1_lane_r_cost(
       new SemiquadraticPolyline2Cost(kLaneBoundaryCostWeight, lane1,
                                      {kP1XIdx, kP1YIdx}, kLaneHalfWidth,
@@ -247,24 +224,10 @@
   p1_cost.AddStateCost(p1_lane_cost);
   p1_cost.AddStateCost(p1_lane_r_cost);
   p1_cost.AddStateCost(p1_lane_l_cost);
->>>>>>> df4765cc
 
   const std::shared_ptr<QuadraticPolyline2Cost> p2_lane_cost(
       new QuadraticPolyline2Cost(kLaneCostWeight, lane2, {kP2XIdx, kP2YIdx},
                                  "LaneCenter"));
-<<<<<<< HEAD
-  const std::shared_ptr<Polyline2SignedDistanceBarrier> p2_lane_r_barrier(
-      new Polyline2SignedDistanceBarrier(lane2, {kP2XIdx, kP2YIdx},
-                                         kLaneHalfWidth, !kOrientedRight,
-                                         "LaneRightBoundary"));
-  const std::shared_ptr<Polyline2SignedDistanceBarrier> p2_lane_l_barrier(
-      new Polyline2SignedDistanceBarrier(lane2, {kP2XIdx, kP2YIdx},
-                                         -kLaneHalfWidth, kOrientedRight,
-                                         "LaneLeftBoundary"));
-  p2_cost.AddStateCost(p2_lane_cost);
-  p2_cost.AddStateBarrier(p2_lane_r_barrier);
-  p2_cost.AddStateBarrier(p2_lane_l_barrier);
-=======
   const std::shared_ptr<SemiquadraticPolyline2Cost> p2_lane_r_cost(
       new SemiquadraticPolyline2Cost(kLaneBoundaryCostWeight, lane2,
                                      {kP2XIdx, kP2YIdx}, kLaneHalfWidth,
@@ -276,54 +239,10 @@
   p2_cost.AddStateCost(p2_lane_cost);
   p2_cost.AddStateCost(p2_lane_r_cost);
   p2_cost.AddStateCost(p2_lane_l_cost);
->>>>>>> df4765cc
 
   const std::shared_ptr<QuadraticPolyline2Cost> p3_lane_cost(
       new QuadraticPolyline2Cost(kLaneCostWeight, lane3, {kP3XIdx, kP3YIdx},
                                  "LaneCenter"));
-<<<<<<< HEAD
-  const std::shared_ptr<Polyline2SignedDistanceBarrier> p3_lane_r_barrier(
-      new Polyline2SignedDistanceBarrier(lane3, {kP3XIdx, kP3YIdx},
-                                         kLaneHalfWidth, !kOrientedRight,
-                                         "LaneRightBoundary"));
-  const std::shared_ptr<Polyline2SignedDistanceBarrier> p3_lane_l_barrier(
-      new Polyline2SignedDistanceBarrier(lane3, {kP3XIdx, kP3YIdx},
-                                         -kLaneHalfWidth, kOrientedRight,
-                                         "LaneLeftBoundary"));
-  p3_cost.AddStateCost(p3_lane_cost);
-  p3_cost.AddStateBarrier(p3_lane_r_barrier);
-  p3_cost.AddStateBarrier(p3_lane_l_barrier);
-
-  // Max/min/nominal speed costs.
-  const auto p1_min_v_barrier = std::make_shared<SingleDimensionBarrier>(
-      kP1VIdx, kMinV, kOrientedRight, "MinV");
-  const auto p1_max_v_barrier = std::make_shared<SingleDimensionBarrier>(
-      kP1VIdx, kP1MaxV, !kOrientedRight, "MaxV");
-  const auto p1_nominal_v_cost = std::make_shared<QuadraticCost>(
-      kNominalVCostWeight, kP1VIdx, kP1NominalV, "NominalV");
-  p1_cost.AddStateBarrier(p1_min_v_barrier);
-  p1_cost.AddStateBarrier(p1_max_v_barrier);
-  p1_cost.AddStateCost(p1_nominal_v_cost);
-
-  const auto p2_min_v_barrier = std::make_shared<SingleDimensionBarrier>(
-      kP2VIdx, kMinV, kOrientedRight, "MinV");
-  const auto p2_max_v_barrier = std::make_shared<SingleDimensionBarrier>(
-      kP2VIdx, kP2MaxV, !kOrientedRight, "MaxV");
-  const auto p2_nominal_v_cost = std::make_shared<QuadraticCost>(
-      kNominalVCostWeight, kP2VIdx, kP2NominalV, "NominalV");
-  p2_cost.AddStateBarrier(p2_min_v_barrier);
-  p2_cost.AddStateBarrier(p2_max_v_barrier);
-  p2_cost.AddStateCost(p2_nominal_v_cost);
-
-  const auto p3_min_v_barrier = std::make_shared<SingleDimensionBarrier>(
-      kP3VIdx, kMinV, kOrientedRight, "MinV");
-  const auto p3_max_v_barrier = std::make_shared<SingleDimensionBarrier>(
-      kP3VIdx, kP3MaxV, !kOrientedRight, "MaxV");
-  const auto p3_nominal_v_cost = std::make_shared<QuadraticCost>(
-      kNominalVCostWeight, kP3VIdx, kP3NominalV, "NominalV");
-  p3_cost.AddStateBarrier(p3_min_v_barrier);
-  p3_cost.AddStateBarrier(p3_max_v_barrier);
-=======
   const std::shared_ptr<SemiquadraticPolyline2Cost> p3_lane_r_cost(
       new SemiquadraticPolyline2Cost(kLaneBoundaryCostWeight, lane3,
                                      {kP3XIdx, kP3YIdx}, kLaneHalfWidth,
@@ -365,42 +284,9 @@
       kNominalVCostWeight, kP3VIdx, kP3NominalV, "NominalV");
   p3_cost.AddStateCost(p3_min_v_cost);
   p3_cost.AddStateCost(p3_max_v_cost);
->>>>>>> df4765cc
   p3_cost.AddStateCost(p3_nominal_v_cost);
 
   // Penalize control effort.
-<<<<<<< HEAD
-  const auto p1_omega_max_barrier = std::make_shared<SingleDimensionBarrier>(
-      kP1OmegaIdx, kMaxOmega, !kOrientedRight, "SteeringMax");
-  const auto p1_omega_min_barrier = std::make_shared<SingleDimensionBarrier>(
-      kP1OmegaIdx, -kMaxOmega, kOrientedRight, "SteeringMin");
-  const auto p1_omega_cost = std::make_shared<QuadraticCost>(
-      kOmegaCostWeight, kP1OmegaIdx, 0.0, "Steering");
-  const auto p1_jerk_cost =
-      std::make_shared<QuadraticCost>(kJerkCostWeight, kP1JerkIdx, 0.0, "Jerk");
-  p1_cost.AddControlBarrier(0, p1_omega_max_barrier);
-  p1_cost.AddControlBarrier(0, p1_omega_min_barrier);
-  p1_cost.AddControlCost(0, p1_omega_cost);
-  p1_cost.AddControlCost(0, p1_jerk_cost);
-
-  const auto p2_omega_max_barrier = std::make_shared<SingleDimensionBarrier>(
-      kP2OmegaIdx, kMaxOmega, !kOrientedRight, "SteeringMax");
-  const auto p2_omega_min_barrier = std::make_shared<SingleDimensionBarrier>(
-      kP2OmegaIdx, -kMaxOmega, kOrientedRight, "SteeringMin");
-  const auto p2_omega_cost = std::make_shared<QuadraticCost>(
-      kOmegaCostWeight, kP2OmegaIdx, 0.0, "Steering");
-  const auto p2_jerk_cost =
-      std::make_shared<QuadraticCost>(kJerkCostWeight, kP2JerkIdx, 0.0, "Jerk");
-  p2_cost.AddControlBarrier(1, p2_omega_max_barrier);
-  p2_cost.AddControlBarrier(1, p2_omega_min_barrier);
-  p2_cost.AddControlCost(1, p2_omega_cost);
-  p2_cost.AddControlCost(1, p2_jerk_cost);
-
-  const auto p3_omega_max_barrier = std::make_shared<SingleDimensionBarrier>(
-      kP3OmegaIdx, kMaxOmega, !kOrientedRight, "SteeringMax");
-  const auto p3_omega_min_barrier = std::make_shared<SingleDimensionBarrier>(
-      kP3OmegaIdx, -kMaxOmega, kOrientedRight, "SteeringMin");
-=======
   const auto p1_omega_cost = std::make_shared<QuadraticCost>(
       kOmegaCostWeight, kP1OmegaIdx, 0.0, "Steering");
   const auto p1_jerk_cost =
@@ -415,108 +301,10 @@
   p2_cost.AddControlCost(1, p2_omega_cost);
   p2_cost.AddControlCost(1, p2_jerk_cost);
 
->>>>>>> df4765cc
   const auto p3_omega_cost = std::make_shared<QuadraticCost>(
       kOmegaCostWeight, kP3OmegaIdx, 0.0, "Steering");
   const auto p3_a_cost = std::make_shared<QuadraticCost>(kACostWeight, kP3AIdx,
                                                          0.0, "Acceleration");
-<<<<<<< HEAD
-  p3_cost.AddControlBarrier(2, p3_omega_max_barrier);
-  p3_cost.AddControlBarrier(2, p3_omega_min_barrier);
-  p3_cost.AddControlCost(2, p3_omega_cost);
-  p3_cost.AddControlCost(2, p3_a_cost);
-
-  // Goal costs.
-  // constexpr float kFinalTimeWindow = 0.5;  // s
-  // const auto p1_goalx_cost = std::make_shared<FinalTimeCost>(
-  //     std::make_shared<QuadraticCost>(kGoalCostWeight, kP1XIdx, kP1GoalX),
-  //     kTimeHorizon - kFinalTimeWindow, "GoalX");
-  // const auto p1_goaly_cost = std::make_shared<FinalTimeCost>(
-  //     std::make_shared<QuadraticCost>(kGoalCostWeight, kP1YIdx, kP1GoalY),
-  //     kTimeHorizon - kFinalTimeWindow, "GoalY");
-  // p1_cost.AddStateCost(p1_goalx_cost);
-  // p1_cost.AddStateCost(p1_goaly_cost);
-
-  // const auto p2_goalx_cost = std::make_shared<FinalTimeCost>(
-  //     std::make_shared<QuadraticCost>(kGoalCostWeight, kP2XIdx, kP2GoalX),
-  //     kTimeHorizon - kFinalTimeWindow, "GoalX");
-  // const auto p2_goaly_cost = std::make_shared<FinalTimeCost>(
-  //     std::make_shared<QuadraticCost>(kGoalCostWeight, kP2YIdx, kP2GoalY),
-  //     kTimeHorizon - kFinalTimeWindow, "GoalY");
-  // p2_cost.AddStateCost(p2_goalx_cost);
-  // p2_cost.AddStateCost(p2_goaly_cost);
-
-  // const auto p3_goalx_cost = std::make_shared<FinalTimeCost>(
-  //     std::make_shared<QuadraticCost>(kGoalCostWeight, kP3XIdx, kP3GoalX),
-  //     kTimeHorizon - kFinalTimeWindow, "GoalX");
-  // const auto p3_goaly_cost = std::make_shared<FinalTimeCost>(
-  //     std::make_shared<QuadraticCost>(kGoalCostWeight, kP3YIdx, kP3GoalY),
-  //     kTimeHorizon - kFinalTimeWindow, "GoalY");
-  // p3_cost.AddStateCost(p3_goalx_cost);
-  // p3_cost.AddStateCost(p3_goaly_cost);
-
-  // Pairwise proximity costs.
-  // const std::shared_ptr<ProxCost> p1p2_proximity_cost(
-  //     new ProxCost(kP1ProximityCostWeight, {kP1XIdx, kP1YIdx},
-  //                  {kP2XIdx, kP2YIdx}, kMinProximity, "ProximityP2"));
-  // const std::shared_ptr<ProxCost> p1p3_proximity_cost(
-  //     new ProxCost(kP1ProximityCostWeight, {kP1XIdx, kP1YIdx},
-  //                  {kP3XIdx, kP3YIdx}, kMinProximity, "ProximityP3"));
-  // p1_cost.AddStateCost(p1p2_proximity_cost);
-  // p1_cost.AddStateCost(p1p3_proximity_cost);
-
-  // const std::shared_ptr<ProxCost> p2p1_proximity_cost(
-  //     new ProxCost(kP2ProximityCostWeight, {kP2XIdx, kP2YIdx},
-  //                  {kP1XIdx, kP1YIdx}, kMinProximity, "ProximityP1"));
-  // const std::shared_ptr<ProxCost> p2p3_proximity_cost(
-  //     new ProxCost(kP2ProximityCostWeight, {kP2XIdx, kP2YIdx},
-  //                  {kP3XIdx, kP3YIdx}, kMinProximity, "ProximityP3"));
-  // p2_cost.AddStateCost(p2p1_proximity_cost);
-  // p2_cost.AddStateCost(p2p3_proximity_cost);
-
-  // const std::shared_ptr<ProxCost> p3p1_proximity_cost(
-  //     new ProxCost(kP3ProximityCostWeight, {kP3XIdx, kP3YIdx},
-  //                  {kP1XIdx, kP1YIdx}, kMinProximity, "ProximityP1"));
-  // const std::shared_ptr<ProxCost> p3p2_proximity_cost(
-  //     new ProxCost(kP3ProximityCostWeight, {kP3XIdx, kP3YIdx},
-  //                  {kP2XIdx, kP2YIdx}, kMinProximity, "ProximityP2"));
-  // p3_cost.AddStateCost(p3p1_proximity_cost);
-  // p3_cost.AddStateCost(p3p2_proximity_cost);
-
-  // Collision-avoidance barriers.
-  const std::shared_ptr<ProximityBarrier> p1p2_proximity_barrier(
-      new ProximityBarrier({kP1XIdx, kP1YIdx}, {kP2XIdx, kP2YIdx},
-                           kMinProximity, kBarrierOrientedInside,
-                           "ProximityBarrierP2"));
-  const std::shared_ptr<ProximityBarrier> p1p3_proximity_barrier(
-      new ProximityBarrier({kP1XIdx, kP1YIdx}, {kP3XIdx, kP3YIdx},
-                           kMinProximity, kBarrierOrientedInside,
-                           "ProximityBarrierP3"));
-  p1_cost.AddStateBarrier(p1p2_proximity_barrier);
-  p1_cost.AddStateBarrier(p1p3_proximity_barrier);
-
-  const std::shared_ptr<ProximityBarrier> p2p1_proximity_barrier(
-      new ProximityBarrier({kP2XIdx, kP2YIdx}, {kP1XIdx, kP1YIdx},
-                           kMinProximity, kBarrierOrientedInside,
-                           "ProximityBarrierP1"));
-  const std::shared_ptr<ProximityBarrier> p2p3_proximity_barrier(
-      new ProximityBarrier({kP2XIdx, kP2YIdx}, {kP3XIdx, kP3YIdx},
-                           kMinProximity, kBarrierOrientedInside,
-                           "ProximityBarrierP3"));
-  p2_cost.AddStateBarrier(p2p1_proximity_barrier);
-  p2_cost.AddStateBarrier(p2p3_proximity_barrier);
-
-  const std::shared_ptr<ProximityBarrier> p3p1_proximity_barrier(
-      new ProximityBarrier({kP3XIdx, kP3YIdx}, {kP1XIdx, kP1YIdx},
-                           kMinProximity, kBarrierOrientedInside,
-                           "ProximityBarrierP1"));
-  const std::shared_ptr<ProximityBarrier> p3p2_proximity_barrier(
-      new ProximityBarrier({kP3XIdx, kP3YIdx}, {kP2XIdx, kP2YIdx},
-                           kMinProximity, kBarrierOrientedInside,
-                           "ProximityBarrierP2"));
-  p3_cost.AddStateBarrier(p3p1_proximity_barrier);
-  p3_cost.AddStateBarrier(p3p2_proximity_barrier);
-=======
   p3_cost.AddControlCost(2, p3_omega_cost);
   p3_cost.AddControlCost(2, p3_a_cost);
 
@@ -547,7 +335,6 @@
                    kMinProximity, "ProxCostP2"));
   p3_cost.AddStateCost(p3p1_proximity_cost);
   p3_cost.AddStateCost(p3p2_proximity_cost);
->>>>>>> df4765cc
 
   // Set up solver.
   solver_.reset(new ILQSolver(dynamics, {p1_cost, p2_cost, p3_cost},
