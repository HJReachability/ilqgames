/*
 * Copyright (c) 2019, The Regents of the University of California (Regents).
 * All rights reserved.
 *
 * Redistribution and use in source and binary forms, with or without
 * modification, are permitted provided that the following conditions are
 * met:
 *
 *    1. Redistributions of source code must retain the above copyright
 *       notice, this list of conditions and the following disclaimer.
 *
 *    2. Redistributions in binary form must reproduce the above
 *       copyright notice, this list of conditions and the following
 *       disclaimer in the documentation and/or other materials provided
 *       with the distribution.
 *
 *    3. Neither the name of the copyright holder nor the names of its
 *       contributors may be used to endorse or promote products derived
 *       from this software without specific prior written permission.
 *
 * THIS SOFTWARE IS PROVIDED BY THE COPYRIGHT HOLDERS AND CONTRIBUTORS AS IS
 * AND ANY EXPRESS OR IMPLIED WARRANTIES, INCLUDING, BUT NOT LIMITED TO, THE
 * IMPLIED WARRANTIES OF MERCHANTABILITY AND FITNESS FOR A PARTICULAR PURPOSE
 * ARE DISCLAIMED. IN NO EVENT SHALL THE COPYRIGHT HOLDER OR CONTRIBUTORS BE
 * LIABLE FOR ANY DIRECT, INDIRECT, INCIDENTAL, SPECIAL, EXEMPLARY, OR
 * CONSEQUENTIAL DAMAGES (INCLUDING, BUT NOT LIMITED TO, PROCUREMENT OF
 * SUBSTITUTE GOODS OR SERVICES; LOSS OF USE, DATA, OR PROFITS; OR BUSINESS
 * INTERRUPTION) HOWEVER CAUSED AND ON ANY THEORY OF LIABILITY, WHETHER IN
 * CONTRACT, STRICT LIABILITY, OR TORT (INCLUDING NEGLIGENCE OR OTHERWISE)
 * ARISING IN ANY WAY OUT OF THE USE OF THIS SOFTWARE, EVEN IF ADVISED OF THE
 * POSSIBILITY OF SUCH DAMAGE.
 *
 * Please contact the author(s) of this library if you have any questions.
 * Authors: David Fridovich-Keil   ( dfk@eecs.berkeley.edu )
 */

///////////////////////////////////////////////////////////////////////////////
//
// Base class for all iterative LQ game solvers.
// Structured so that derived classes may only modify the `ModifyLQStrategies`
// and `HasConverged` virtual functions.
//
///////////////////////////////////////////////////////////////////////////////

#include <ilqgames/cost/player_cost.h>
#include <ilqgames/solver/ilq_solver.h>
#include <ilqgames/solver/lq_solver.h>
#include <ilqgames/utils/linear_dynamics_approximation.h>
#include <ilqgames/utils/loop_timer.h>
#include <ilqgames/utils/operating_point.h>
#include <ilqgames/utils/quadratic_cost_approximation.h>
#include <ilqgames/utils/strategy.h>
#include <ilqgames/utils/types.h>

#include <chrono>
#include <glog/logging.h>
#include <memory>
#include <numeric>
#include <vector>

namespace ilqgames {

namespace {

// Multiply all alphas in a set of strategies by the given constant.
void ScaleAlphas(float scaling, std::vector<Strategy> *strategies) {
  CHECK_NOTNULL(strategies);

  for (auto &strategy : *strategies) {
    for (auto &alpha : strategy.alphas)
      alpha *= scaling;
  }
}

} // anonymous namespace

std::shared_ptr<SolverLog> ILQSolver::Solve(bool *success, Time max_runtime) {
  const auto solver_call_time = Clock::now();

  // Create a new log.
  std::shared_ptr<SolverLog> log = CreateNewLog();

  // Last and current operating points. Make sure the last one starts from the
  // current state so that the current one will start there as well.
  // NOTE: setting the current operating point to start at x0 is critical to the
  // constraint satisfaction check at the first iteration.
  OperatingPoint last_operating_point(problem_->CurrentOperatingPoint());
  OperatingPoint current_operating_point(problem_->CurrentOperatingPoint());
  current_operating_point.xs[0] = problem_->InitialState();
  last_operating_point.xs[0] = problem_->InitialState();

  // Current strategies.
  std::vector<Strategy> current_strategies(problem_->CurrentStrategies());

  // Things to keep track of during each iteration.
  size_t num_iterations = 0;
  bool has_converged = false;

  // Swap operating points and compute new current operating point. Future
  // operating points will be computed during the call to `ModifyLQStrategies`
  // which occurs after solving the LQ game.
  std::vector<float> total_costs;
  last_operating_point.swap(current_operating_point);
  // CurrentOperatingPoint(last_operating_point, current_strategies,
  //                       &current_operating_point);

  //  InitializeAlongRoute(params_.current_operating_point);

  // Compute total costs.
  TotalCosts(current_operating_point, &total_costs);

  // Log current iterate.
  Time elapsed = 0.0;
  log->AddSolverIterate(current_operating_point, current_strategies,
                        total_costs, elapsed, has_converged);

  // Quadraticize costs before first iteration. Subsequent quadraticizations
  // will happen inside the linesearch every time we compute the merit function.
  ComputeCostQuadraticization(current_operating_point, &cost_quadraticization_);

  // Maintain delta_xs and costates for linesearch.
  std::vector<VectorXf> delta_xs;
  std::vector<std::vector<VectorXf>> costates;

  // Main loop with timer for anytime execution.
  while (num_iterations < params_.max_solver_iters && !has_converged &&
         elapsed < max_runtime - timer_.RuntimeUpperBound()) {
    // Start loop timer.
    timer_.Tic();

    // New iteration.
    num_iterations++;

    // Linearize dynamics about the new operating point, only if the system
    // can't be treated as linear from the outset, in which case we've already
    // linearized it.
    // NOTE: we are already computing a new quadraticization
    // during the linesearch process.
    if (!problem_->Dynamics()->TreatAsLinear())
      ComputeLinearization(current_operating_point, &linearization_);

    // Solve LQ game.
    current_strategies =
        lq_solver_->Solve(linearization_, cost_quadraticization_,
                          problem_->InitialState(), &delta_xs, &costates);

    // Modify this LQ solution.
    if (!ModifyLQStrategies(delta_xs, costates, &current_strategies,
                            &current_operating_point, &has_converged)) {
      // Maybe emit warning if exiting early.
      VLOG(1) << "Solver exited due to linesearch failure.";

      // Handle success flag.
      if (success)
        *success = false;

      return log;
    }

    // Compute total costs and check if we've converged.
    TotalCosts(current_operating_point, &total_costs);

    // Record loop runtime.
    elapsed += timer_.Toc();

    // Log current iterate.
    log->AddSolverIterate(current_operating_point, current_strategies,
                          total_costs, elapsed, has_converged);
  }

  // Handle success flag.
  if (success)
    *success = true;

  return log;
}

void ILQSolver::CurrentOperatingPoint(
    const OperatingPoint &last_operating_point,
    const std::vector<Strategy> &current_strategies,
    OperatingPoint *current_operating_point) const {
  CHECK_NOTNULL(current_operating_point);

  // Initialize time.
  current_operating_point->t0 = last_operating_point.t0;

  // Integrate dynamics and populate operating point, one time step at a time.
  VectorXf x(last_operating_point.xs[0]);
  for (size_t kk = 0; kk < time::kNumTimeSteps; kk++) {
    const Time t = RelativeTimeTracker::RelativeTime(kk);

    // Unpack.
    const VectorXf delta_x = x - last_operating_point.xs[kk];
    const auto &last_us = last_operating_point.us[kk];
    auto &current_us = current_operating_point->us[kk];

    // Record state.
    current_operating_point->xs[kk] = x;

    // Compute and record control for each player.
    for (PlayerIndex jj = 0; jj < problem_->Dynamics()->NumPlayers(); jj++) {
      const auto &strategy = current_strategies[jj];
      current_us[jj] = strategy(kk, delta_x, last_us[jj]);
    }

    // Integrate dynamics for one time step.
    if (kk < time::kNumTimeSteps - 1)
      x = problem_->Dynamics()->Integrate(t, time::kTimeStep, x, current_us);
  }
}

// bool ILQSolver::HasConverged(const OperatingPoint& last_op,
//                              const OperatingPoint& current_op) const {
//   for (size_t kk = 0; kk < time::kNumTimeSteps; kk++) {
//     const float delta_x_distance = StateDistance(
//         current_op.xs[kk], last_op.xs[kk], params_.trust_region_dimensions);

//     if (delta_x_distance > params_.convergence_tolerance) return false;
//   }

//   return true;
// }

void ILQSolver::TotalCosts(const OperatingPoint &current_op,
                           std::vector<float> *total_costs) const {
  // Initialize appropriately.
  if (total_costs->size() != problem_->PlayerCosts().size())
    total_costs->resize(problem_->PlayerCosts().size());
  for (PlayerIndex ii = 0; ii < problem_->PlayerCosts().size(); ii++) {
    if (problem_->PlayerCosts()[ii].IsTimeAdditive())
      (*total_costs)[ii] = 0.0;
    else if (problem_->PlayerCosts()[ii].IsMaxOverTime())
      (*total_costs)[ii] = -constants::kInfinity;
    else
      (*total_costs)[ii] = constants::kInfinity;
  }

  // Accumulate costs.
  for (size_t kk = 0; kk < time::kNumTimeSteps; kk++) {
    const Time t = RelativeTimeTracker::RelativeTime(kk);

    for (size_t ii = 0; ii < problem_->PlayerCosts().size(); ii++) {
      const float current_cost = problem_->PlayerCosts()[ii].Evaluate(
          t, current_op.xs[kk], current_op.us[kk]);

      if (problem_->PlayerCosts()[ii].IsTimeAdditive())
        (*total_costs)[ii] += problem_->PlayerCosts()[ii].Evaluate(
            t, current_op.xs[kk], current_op.us[kk]);
      else if (problem_->PlayerCosts()[ii].IsMaxOverTime() &&
               current_cost > (*total_costs)[ii]) {
        (*total_costs)[ii] = current_cost;
        problem_->PlayerCosts()[ii].SetTimeOfExtremeCost(kk);
      } else if (problem_->PlayerCosts()[ii].IsMinOverTime()) {
        if (current_cost < (*total_costs)[ii]) {
          (*total_costs)[ii] = current_cost;
          problem_->PlayerCosts()[ii].SetTimeOfExtremeCost(kk);
        }
      }
    }
  }
}

float ILQSolver::StateDistance(const VectorXf &x1, const VectorXf &x2,
                               const std::vector<Dimension> &dims) const {
  auto total_distance = [&dims](const VectorXf &x1, const VectorXf &x2) {
    if (dims.empty())
      return (x1 - x2).cwiseAbs().maxCoeff();

    float distance = 0.0;
    for (const Dimension dim : dims)
      distance += std::abs(x1(dim) - x2(dim));

    return distance;
  }; // total_distance

  if (problem_->Dynamics()->TreatAsLinear()) {
    const auto &dyn = problem_->FlatDynamics();

    // If singular return infinite distance and throw a warning. Otherwise, use
    // base class implementation but for nonlinear system states.
    if (dyn.IsLinearSystemStateSingular(x1) ||
        dyn.IsLinearSystemStateSingular(x2)) {
      LOG(WARNING)
          << "Singular state encountered when computing state distance.";
      return std::numeric_limits<float>::infinity();
    }

    return total_distance(dyn.FromLinearSystemState(x1),
                          dyn.FromLinearSystemState(x2));
  }

  return total_distance(x1, x2);
}

<<<<<<< HEAD
bool ILQSolver::ModifyLQStrategies(std::vector<Strategy> *strategies,
                                   OperatingPoint *current_operating_point,
                                   bool *has_converged) {
=======
bool ILQSolver::ModifyLQStrategies(
    const std::vector<VectorXf>& delta_xs,
    const std::vector<std::vector<VectorXf>>& costates,
    std::vector<Strategy>* strategies, OperatingPoint* current_operating_point,
    bool* has_converged) {
>>>>>>> f2ce1fc9
  CHECK_NOTNULL(strategies);
  CHECK_NOTNULL(current_operating_point);
  CHECK_NOTNULL(has_converged);

  // DEBUG: show how alphas are decaying - i.e., we're finding a fixed point.
  //  std::cout << strategies->front().alphas.front().squaredNorm() <<
  //  std::endl;

  // Precompute expected decrease before we do anything else.
  expected_decrease_ = ExpectedDecrease(*strategies, delta_xs, costates);

  // Every computation of the merit function will overwrite the current cost
  // quadraticization, so first swap it with the previous one so we retain a
  // copy.
  last_cost_quadraticization_.swap(cost_quadraticization_);

  // Initially scale alphas by a fixed amount to avoid unnecessary
  // backtracking.
  // NOTE: use adaptive initialization here based on history.
  ScaleAlphas(params_.initial_alpha_scaling, strategies);

  // Compute next operating point and keep track of whether it satisfies the
  // Armijo condition.
  const OperatingPoint last_operating_point(*current_operating_point);
  float current_stepsize = params_.initial_alpha_scaling;
  CurrentOperatingPoint(last_operating_point, *strategies,
                        current_operating_point);
<<<<<<< HEAD

  if (!params_.linesearch)
    return true;
=======
  if (!params_.linesearch) return true;
>>>>>>> f2ce1fc9

  // Keep reducing alphas until we satisfy the Armijo condition.
  for (size_t ii = 0; ii < params_.max_backtracking_steps; ii++) {
    // Compute merit function value.
    const float current_merit_function_value =
        MeritFunction(*current_operating_point);

    // Check Armijo condition.
    if (CheckArmijoCondition(current_merit_function_value, current_stepsize)) {
      // Success! Update cached terms and check convergence.
      *has_converged = HasConverged(current_merit_function_value);
      last_merit_function_value_ = current_merit_function_value;
      return true;
    }

    // Scale down the alphas and try again.
    ScaleAlphas(params_.geometric_alpha_scaling, strategies);
    current_stepsize *= params_.geometric_alpha_scaling;
    CurrentOperatingPoint(last_operating_point, *strategies,
                          current_operating_point);
  }

  // Output a warning. Solver should revert to last valid operating point.
  VLOG(1) << "Exceeded maximum number of backtracking steps.";
  return false;
<<<<<<< HEAD
} // namespace ilqgames
=======
}
>>>>>>> f2ce1fc9

bool ILQSolver::CheckArmijoCondition(float current_merit_function_value,
                                     float current_stepsize) const {
  // Adjust total expected decrease.
  const float scaled_expected_decrease = params_.expected_decrease_fraction *
                                         current_stepsize * expected_decrease_;

  // std::cout << "Improvement = "
  //           << last_merit_function_value_ - current_merit_function_value
  //           << ", expected = " << scaled_expected_decrease << std::endl;

  return (last_merit_function_value_ - current_merit_function_value >=
          scaled_expected_decrease);
}

<<<<<<< HEAD
void ILQSolver::SetExpectedDecrease(
    const std::vector<Strategy> &current_strategies) {
  // Compute both linear and quadratic terms from
  // https://bjack205.github.io/papers/AL_iLQR_Tutorial.pdf (55), but summed for
  // all players.
  expected_linear_decrease_ = 0.0;
  expected_quadratic_decrease_ = 0.0;
=======
float ILQSolver::ExpectedDecrease(
    const std::vector<Strategy>& strategies,
    const std::vector<VectorXf>& delta_xs,
    const std::vector<std::vector<VectorXf>>& costates) const {
  float expected_decrease = 0.0;
>>>>>>> f2ce1fc9
  for (size_t kk = 0; kk < time::kNumTimeSteps; kk++) {
    const auto& lin = linearization_[kk];

    // Separate x expected decrease per step at each time (saves computation).
    const size_t xdim = problem_->Dynamics()->XDim();
    VectorXf expected_decrease_x = VectorXf::Zero(xdim);

    for (PlayerIndex ii = 0; ii < problem_->Dynamics()->NumPlayers(); ii++) {
<<<<<<< HEAD
      const auto &quad = cost_quadraticization_[kk][ii];
      const auto &alpha = current_strategies[ii].alphas[kk];

      for (const auto &entry : quad.control) {
        expected_linear_decrease_ -= entry.second.grad.transpose() * alpha;
        expected_quadratic_decrease_ +=
            0.5 * alpha.transpose() * entry.second.hess * alpha;
      }
=======
      const auto& quad = cost_quadraticization_[kk][ii];
      const auto& costate = costates[kk][ii];
      const auto& neg_ui =
          strategies[ii].alphas[kk];  // NOTE: could also evaluate delta u on
                                      // delta x to be more precise.

      // Handle control contribution.
      expected_decrease -=
          neg_ui.transpose() * quad.control.at(ii).hess *
          (quad.control.at(ii).grad - lin.Bs[ii].transpose() * costate);

      // // Handle costate contribution (control). Keep this unmultiplied by
      // // costate for efficiency.
      // VectorXf expected_decrease_costate =
      //     -lin.Bs[ii] *
      //     (quad.control.at(ii).grad - lin.Bs[ii].transpose() * costate);

      // if (kk > 0) {
      //   // Handle state and costate (state) contributions. Doesn't exist at t0.
      //   // Handle final time separately from intermediate time steps.
      //   const auto& last_costate = costates[kk - 1][ii];

      //   VectorXf kx = quad.state.grad + last_costate;
      //   if (kk == time::kNumTimeSteps - 1)
      //     expected_decrease_costate += kx;
      //   else {
      //     kx -= lin.A.transpose() * costate;
      //     expected_decrease_costate +=
      //         (MatrixXf::Identity(xdim, xdim) - lin.A) * kx;
      //   }

      //   expected_decrease_x += quad.state.hess * kx;
      // }

      // Update expected decrease from costate.
      //expected_decrease += costate.transpose() * expected_decrease_costate;
>>>>>>> f2ce1fc9
    }

    // Update expected decrease from x.
    //expected_decrease += delta_xs[kk].transpose() * expected_decrease_x;
  }

  return expected_decrease;
}

<<<<<<< HEAD
float ILQSolver::MeritFunction(const OperatingPoint &current_op) {
  // Accumulate total cost for all players as the merit function.
  float total_cost = 0.0;
  for (const auto &pc : problem_->PlayerCosts())
    total_cost += pc.Evaluate(current_op);
=======
float ILQSolver::MeritFunction(const OperatingPoint& current_op) {
  // First, quadraticize cost and linearize dynamics around this operating
  // point.
  ComputeCostQuadraticization(current_op, &cost_quadraticization_);

  // Now, accumulate cost gradients (presuming that this operating point is
  // dynamically feasible so dynamic constraints are all zero).
  float merit = 0.0;
  for (size_t kk = 0; kk < cost_quadraticization_.size(); kk++) {
    for (PlayerIndex ii = 0; ii < problem_->Dynamics()->NumPlayers(); ii++) {
      const auto& quad = cost_quadraticization_[kk][ii];
      merit += quad.control.at(ii).grad.squaredNorm();

      if (kk > 0) {
        // Don't accumulate state derivs at t0 since x0 can't change.
        merit += quad.state.grad.squaredNorm();
      }
    }
  }
>>>>>>> f2ce1fc9

  return 0.5 * merit;
}

void ILQSolver::ComputeLinearization(
    const OperatingPoint &op,
    std::vector<LinearDynamicsApproximation> *linearization) {
  CHECK_NOTNULL(linearization);

  // Check if linearization is the right length.
  if (linearization->size() != op.xs.size())
    linearization->resize(op.xs.size());

  // Cast dynamics to appropriate type.
  const auto dyn = static_cast<const MultiPlayerDynamicalSystem *>(
      problem_->Dynamics().get());

  // Populate one timestep at a time.
  for (size_t kk = 0; kk < op.xs.size(); kk++) {
    const Time t = RelativeTimeTracker::RelativeTime(kk);
    (*linearization)[kk] = dyn->Linearize(t, op.xs[kk], op.us[kk]);
  }
}

void ILQSolver::ComputeLinearization(
    std::vector<LinearDynamicsApproximation> *linearization) {
  CHECK_NOTNULL(linearization);

  // Cast dynamics to appropriate type and make sure the system is
  // linearizable.
  CHECK(problem_->Dynamics()->TreatAsLinear());
  const auto &dyn = problem_->FlatDynamics();

  // Populate one timestep at a time.
  for (size_t kk = 0; kk < linearization->size(); kk++)
    (*linearization)[kk] = dyn.LinearizedSystem();
}

void ILQSolver::ComputeCostQuadraticization(
    const OperatingPoint &op,
    std::vector<std::vector<QuadraticCostApproximation>> *q) {
  for (size_t kk = 0; kk < time::kNumTimeSteps; kk++) {
    const Time t = RelativeTimeTracker::RelativeTime(kk);
    const auto &x = op.xs[kk];
    const auto &us = op.us[kk];

    // Quadraticize costs.
    for (PlayerIndex ii = 0; ii < problem_->Dynamics()->NumPlayers(); ii++) {
      const PlayerCost &cost = problem_->PlayerCosts()[ii];

      if (cost.IsTimeAdditive() ||
          problem_->PlayerCosts()[ii].TimeOfExtremeCost() == kk)
        (*q)[kk][ii] = cost.Quadraticize(t, x, us);
      else
        (*q)[kk][ii] = cost.QuadraticizeControlCosts(t, x, us);
    }
  }
}

} // namespace ilqgames<|MERGE_RESOLUTION|>--- conflicted
+++ resolved
@@ -292,17 +292,12 @@
   return total_distance(x1, x2);
 }
 
-<<<<<<< HEAD
-bool ILQSolver::ModifyLQStrategies(std::vector<Strategy> *strategies,
-                                   OperatingPoint *current_operating_point,
-                                   bool *has_converged) {
-=======
 bool ILQSolver::ModifyLQStrategies(
-    const std::vector<VectorXf>& delta_xs,
-    const std::vector<std::vector<VectorXf>>& costates,
-    std::vector<Strategy>* strategies, OperatingPoint* current_operating_point,
-    bool* has_converged) {
->>>>>>> f2ce1fc9
+    const std::vector<VectorXf> &delta_xs,
+    const std::vector<std::vector<VectorXf>> &costates,
+    std::vector<Strategy> *strategies, OperatingPoint *current_operating_point,
+    bool *has_converged) {
+
   CHECK_NOTNULL(strategies);
   CHECK_NOTNULL(current_operating_point);
   CHECK_NOTNULL(has_converged);
@@ -330,13 +325,9 @@
   float current_stepsize = params_.initial_alpha_scaling;
   CurrentOperatingPoint(last_operating_point, *strategies,
                         current_operating_point);
-<<<<<<< HEAD
 
   if (!params_.linesearch)
     return true;
-=======
-  if (!params_.linesearch) return true;
->>>>>>> f2ce1fc9
 
   // Keep reducing alphas until we satisfy the Armijo condition.
   for (size_t ii = 0; ii < params_.max_backtracking_steps; ii++) {
@@ -362,11 +353,7 @@
   // Output a warning. Solver should revert to last valid operating point.
   VLOG(1) << "Exceeded maximum number of backtracking steps.";
   return false;
-<<<<<<< HEAD
-} // namespace ilqgames
-=======
-}
->>>>>>> f2ce1fc9
+}
 
 bool ILQSolver::CheckArmijoCondition(float current_merit_function_value,
                                      float current_stepsize) const {
@@ -382,44 +369,26 @@
           scaled_expected_decrease);
 }
 
-<<<<<<< HEAD
-void ILQSolver::SetExpectedDecrease(
-    const std::vector<Strategy> &current_strategies) {
-  // Compute both linear and quadratic terms from
-  // https://bjack205.github.io/papers/AL_iLQR_Tutorial.pdf (55), but summed for
-  // all players.
-  expected_linear_decrease_ = 0.0;
-  expected_quadratic_decrease_ = 0.0;
-=======
 float ILQSolver::ExpectedDecrease(
-    const std::vector<Strategy>& strategies,
-    const std::vector<VectorXf>& delta_xs,
-    const std::vector<std::vector<VectorXf>>& costates) const {
+    const std::vector<Strategy> &strategies,
+    const std::vector<VectorXf> &delta_xs,
+    const std::vector<std::vector<VectorXf>> &costates) const {
   float expected_decrease = 0.0;
->>>>>>> f2ce1fc9
+
   for (size_t kk = 0; kk < time::kNumTimeSteps; kk++) {
-    const auto& lin = linearization_[kk];
+    const auto &lin = linearization_[kk];
 
     // Separate x expected decrease per step at each time (saves computation).
     const size_t xdim = problem_->Dynamics()->XDim();
     VectorXf expected_decrease_x = VectorXf::Zero(xdim);
 
     for (PlayerIndex ii = 0; ii < problem_->Dynamics()->NumPlayers(); ii++) {
-<<<<<<< HEAD
+
       const auto &quad = cost_quadraticization_[kk][ii];
-      const auto &alpha = current_strategies[ii].alphas[kk];
-
-      for (const auto &entry : quad.control) {
-        expected_linear_decrease_ -= entry.second.grad.transpose() * alpha;
-        expected_quadratic_decrease_ +=
-            0.5 * alpha.transpose() * entry.second.hess * alpha;
-      }
-=======
-      const auto& quad = cost_quadraticization_[kk][ii];
-      const auto& costate = costates[kk][ii];
-      const auto& neg_ui =
-          strategies[ii].alphas[kk];  // NOTE: could also evaluate delta u on
-                                      // delta x to be more precise.
+      const auto &costate = costates[kk][ii];
+      const auto &neg_ui =
+          strategies[ii].alphas[kk]; // NOTE: could also evaluate delta u on
+                                     // delta x to be more precise.
 
       // Handle control contribution.
       expected_decrease -=
@@ -433,7 +402,8 @@
       //     (quad.control.at(ii).grad - lin.Bs[ii].transpose() * costate);
 
       // if (kk > 0) {
-      //   // Handle state and costate (state) contributions. Doesn't exist at t0.
+      //   // Handle state and costate (state) contributions. Doesn't exist at
+      //   t0.
       //   // Handle final time separately from intermediate time steps.
       //   const auto& last_costate = costates[kk - 1][ii];
 
@@ -450,25 +420,17 @@
       // }
 
       // Update expected decrease from costate.
-      //expected_decrease += costate.transpose() * expected_decrease_costate;
->>>>>>> f2ce1fc9
+      // expected_decrease += costate.transpose() * expected_decrease_costate;
     }
 
     // Update expected decrease from x.
-    //expected_decrease += delta_xs[kk].transpose() * expected_decrease_x;
+    // expected_decrease += delta_xs[kk].transpose() * expected_decrease_x;
   }
 
   return expected_decrease;
 }
 
-<<<<<<< HEAD
 float ILQSolver::MeritFunction(const OperatingPoint &current_op) {
-  // Accumulate total cost for all players as the merit function.
-  float total_cost = 0.0;
-  for (const auto &pc : problem_->PlayerCosts())
-    total_cost += pc.Evaluate(current_op);
-=======
-float ILQSolver::MeritFunction(const OperatingPoint& current_op) {
   // First, quadraticize cost and linearize dynamics around this operating
   // point.
   ComputeCostQuadraticization(current_op, &cost_quadraticization_);
@@ -478,7 +440,7 @@
   float merit = 0.0;
   for (size_t kk = 0; kk < cost_quadraticization_.size(); kk++) {
     for (PlayerIndex ii = 0; ii < problem_->Dynamics()->NumPlayers(); ii++) {
-      const auto& quad = cost_quadraticization_[kk][ii];
+      const auto &quad = cost_quadraticization_[kk][ii];
       merit += quad.control.at(ii).grad.squaredNorm();
 
       if (kk > 0) {
@@ -487,7 +449,6 @@
       }
     }
   }
->>>>>>> f2ce1fc9
 
   return 0.5 * merit;
 }
