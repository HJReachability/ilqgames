/*
 * Copyright (c) 2020, The Regents of the University of California (Regents).
 * All rights reserved.
 *
 * Redistribution and use in source and binary forms, with or without
 * modification, are permitted provided that the following conditions are
 * met:
 *
 *    1. Redistributions of source code must retain the above copyright
 *       notice, this list of conditions and the following disclaimer.
 *
 *    2. Redistributions in binary form must reproduce the above
 *       copyright notice, this list of conditions and the following
 *       disclaimer in the documentation and/or other materials provided
 *       with the distribution.
 *
 *    3. Neither the name of the copyright holder nor the names of its
 *       contributors may be used to endorse or promote products derived
 *       from this software without specific prior written permission.
 *
 * THIS SOFTWARE IS PROVIDED BY THE COPYRIGHT HOLDERS AND CONTRIBUTORS AS IS
 * AND ANY EXPRESS OR IMPLIED WARRANTIES, INCLUDING, BUT NOT LIMITED TO, THE
 * IMPLIED WARRANTIES OF MERCHANTABILITY AND FITNESS FOR A PARTICULAR PURPOSE
 * ARE DISCLAIMED. IN NO EVENT SHALL THE COPYRIGHT HOLDER OR CONTRIBUTORS BE
 * LIABLE FOR ANY DIRECT, INDIRECT, INCIDENTAL, SPECIAL, EXEMPLARY, OR
 * CONSEQUENTIAL DAMAGES (INCLUDING, BUT NOT LIMITED TO, PROCUREMENT OF
 * SUBSTITUTE GOODS OR SERVICES; LOSS OF USE, DATA, OR PROFITS; OR BUSINESS
 * INTERRUPTION) HOWEVER CAUSED AND ON ANY THEORY OF LIABILITY, WHETHER IN
 * CONTRACT, STRICT LIABILITY, OR TORT (INCLUDING NEGLIGENCE OR OTHERWISE)
 * ARISING IN ANY WAY OUT OF THE USE OF THIS SOFTWARE, EVEN IF ADVISED OF THE
 * POSSIBILITY OF SUCH DAMAGE.
 *
 * Please contact the author(s) of this library if you have any questions.
 * Authors: David Fridovich-Keil   ( dfk@eecs.berkeley.edu )
 */

///////////////////////////////////////////////////////////////////////////////
//
// Two player reachability example. Protagonist choosing control to minimize
// max distance (-ve) signed distance to a wall, and antagonist choosing
// disturbance to maximize max signed distance.
//
///////////////////////////////////////////////////////////////////////////////

#include <ilqgames/constraint/barrier/single_dimension_barrier.h>
#include <ilqgames/cost/polyline2_signed_distance_cost.h>
#include <ilqgames/cost/quadratic_cost.h>
#include <ilqgames/dynamics/two_player_unicycle_4d.h>
#include <ilqgames/examples/two_player_reachability_example.h>
#include <ilqgames/geometry/draw_shapes.h>
#include <ilqgames/geometry/polyline2.h>
#include <ilqgames/solver/ilq_solver.h>
#include <ilqgames/solver/problem.h>
#include <ilqgames/solver/solver_params.h>
#include <ilqgames/utils/types.h>

#include <gflags/gflags.h>
#include <math.h>
#include <memory>
#include <vector>

// Initial state command-line flags.
DEFINE_double(px0, 0.0, "Initial x-position (m).");
DEFINE_double(py0, -10.0, "Initial y-position (m).");
DEFINE_double(theta0, M_PI / 4.0, "Initial heading (rad).");
DEFINE_double(v0, 5.0, "Initial speed (m/s).");

namespace ilqgames {

namespace {
// Time.
static constexpr Time kTimeStep = 0.1;     // s
static constexpr Time kTimeHorizon = 2.0;  // s
static constexpr size_t kNumTimeSteps =
    static_cast<size_t>(kTimeHorizon / kTimeStep);

<<<<<<< HEAD
// Reach or avoid?
static constexpr bool kAvoid = true;

// Input barrier.
=======
// Input constraint.
>>>>>>> df4765cc
static constexpr float kOmegaMax = 0.1;  // rad/s
static constexpr float kAMax = 1.0;      // m/s/s
static constexpr float kDMax = 0.5;      // m/s

// State dimensions.
using Dyn = TwoPlayerUnicycle4D;
}  // anonymous namespace

TwoPlayerReachabilityExample::TwoPlayerReachabilityExample(
    const SolverParams& params) {
  // Create dynamics.
  const auto dynamics = std::make_shared<const TwoPlayerUnicycle4D>(kTimeStep);

  // Set up initial state.
  x0_ = VectorXf::Zero(dynamics->XDim());
  x0_(Dyn::kPxIdx) = FLAGS_px0;
  x0_(Dyn::kPyIdx) = FLAGS_py0;
  x0_(Dyn::kThetaIdx) = FLAGS_theta0;
  x0_(Dyn::kVIdx) = FLAGS_v0;

  // Set up initial strategies and operating point.
  strategies_.reset(new std::vector<Strategy>());
  for (PlayerIndex ii = 0; ii < dynamics->NumPlayers(); ii++)
    strategies_->emplace_back(kNumTimeSteps, dynamics->XDim(),
                              dynamics->UDim(ii));

  operating_point_.reset(
      new OperatingPoint(kNumTimeSteps, dynamics->NumPlayers(), 0.0, dynamics));
  constexpr size_t kNumTimeStepsInitialTurn = 0;
  for (size_t kk = 0; kk < kNumTimeStepsInitialTurn; kk++)
    operating_point_->us[kk][0](0) = -0.5;

  // Set up costs for all players.
  PlayerCost p1_cost("P1"), p2_cost("P2");

  const auto control_cost = std::make_shared<QuadraticCost>(
      params.control_regularization, -1, 0.0, "ControlCost");
  p1_cost.AddControlCost(0, control_cost);
  p2_cost.AddControlCost(1, control_cost);

  // Constrain control effort.
<<<<<<< HEAD
  const auto p1_omega_max_barrier = std::make_shared<SingleDimensionBarrier>(
      Dyn::kOmegaIdx, kOmegaMax, false, "Omega Barrier (Max)");
  const auto p1_omega_min_barrier = std::make_shared<SingleDimensionBarrier>(
      Dyn::kOmegaIdx, -kOmegaMax, true, "Omega Barrier (Min)");
  p1_cost.AddControlBarrier(0, p1_omega_max_barrier);
  p1_cost.AddControlBarrier(0, p1_omega_min_barrier);

  const auto p1_a_max_barrier = std::make_shared<SingleDimensionBarrier>(
      Dyn::kAIdx, kAMax, false, "Acceleration Barrier (Max)");
  const auto p1_a_min_barrier = std::make_shared<SingleDimensionBarrier>(
      Dyn::kAIdx, -kAMax, true, "Acceleration Barrier (Min)");
  p1_cost.AddControlBarrier(0, p1_a_max_barrier);
  p1_cost.AddControlBarrier(0, p1_a_min_barrier);

  const auto p2_dx_max_barrier = std::make_shared<SingleDimensionBarrier>(
      Dyn::kDxIdx, kDMax, false, "Dx Barrier (Max)");
  const auto p2_dx_min_barrier = std::make_shared<SingleDimensionBarrier>(
      Dyn::kDxIdx, -kDMax, true, "Dx Barrier (Min)");
  p2_cost.AddControlBarrier(1, p2_dx_max_barrier);
  p2_cost.AddControlBarrier(1, p2_dx_min_barrier);

  const auto p2_dy_max_barrier = std::make_shared<SingleDimensionBarrier>(
      Dyn::kDyIdx, kDMax, false, "Dy Barrier (Max)");
  const auto p2_dy_min_barrier = std::make_shared<SingleDimensionBarrier>(
      Dyn::kDyIdx, -kDMax, true, "Dy Barrier (Min)");
  p2_cost.AddControlBarrier(1, p2_dy_max_barrier);
  p2_cost.AddControlBarrier(1, p2_dy_min_barrier);
=======
  // const auto p1_omega_max_constraint =
  //     std::make_shared<SingleDimensionConstraint>(
  //         Dyn::kOmegaIdx, kOmegaMax, false, "Omega Constraint (Max)");
  // const auto p1_omega_min_constraint =
  //     std::make_shared<SingleDimensionConstraint>(
  //         Dyn::kOmegaIdx, -kOmegaMax, true, "Omega Constraint (Min)");
  // p1_cost.AddControlConstraint(0, p1_omega_max_constraint);
  // p1_cost.AddControlConstraint(0, p1_omega_min_constraint);

  // const auto p1_a_max_constraint = std::make_shared<SingleDimensionConstraint>(
  //     Dyn::kAIdx, kAMax, false, "Acceleration Constraint (Max)");
  // const auto p1_a_min_constraint = std::make_shared<SingleDimensionConstraint>(
  //     Dyn::kAIdx, -kAMax, true, "Acceleration Constraint (Min)");
  // p1_cost.AddControlConstraint(0, p1_a_max_constraint);
  // p1_cost.AddControlConstraint(0, p1_a_min_constraint);

  // const auto p2_dx_max_constraint = std::make_shared<SingleDimensionConstraint>(
  //     Dyn::kDxIdx, kDMax, false, "Dx Constraint (Max)");
  // const auto p2_dx_min_constraint = std::make_shared<SingleDimensionConstraint>(
  //     Dyn::kDxIdx, -kDMax, true, "Dx Constraint (Min)");
  // p2_cost.AddControlConstraint(1, p2_dx_max_constraint);
  // p2_cost.AddControlConstraint(1, p2_dx_min_constraint);

  // const auto p2_dy_max_constraint = std::make_shared<SingleDimensionConstraint>(
  //     Dyn::kDyIdx, kDMax, false, "Dy Constraint (Max)");
  // const auto p2_dy_min_constraint = std::make_shared<SingleDimensionConstraint>(
  //     Dyn::kDyIdx, -kDMax, true, "Dy Constraint (Min)");
  // p2_cost.AddControlConstraint(1, p2_dy_max_constraint);
  // p2_cost.AddControlConstraint(1, p2_dy_min_constraint);
>>>>>>> df4765cc

  // Target cost.
  //  const float distance_traveled = 0.5 * FLAGS_v0 * kTimeHorizon;
  // const float target_radius =
  //     std::hypot(FLAGS_px0 + distance_traveled * std::cos(FLAGS_theta0),
  //                FLAGS_py0 + distance_traveled * std::sin(FLAGS_theta0));
  static constexpr bool kReach = true;
  const float kTargetRadius = 1.0;
  const Polyline2 circle = DrawCircle(Point2::Zero(), kTargetRadius, 10);
  const std::shared_ptr<Polyline2SignedDistanceCost> p1_target_cost(
      new Polyline2SignedDistanceCost(circle, {Dyn::kPxIdx, Dyn::kPyIdx},
                                      !kReach, "Target"));
  const std::shared_ptr<Polyline2SignedDistanceCost> p2_target_cost(
      new Polyline2SignedDistanceCost(circle, {Dyn::kPxIdx, Dyn::kPyIdx},
                                      kReach, "Target"));

  p1_cost.AddStateCost(p1_target_cost);
  p2_cost.AddStateCost(p2_target_cost);

  // Make sure costs are max-over-time.
  p1_cost.SetMaxOverTime();
  p2_cost.SetMinOverTime();

  // Set up solver.
  solver_.reset(
      new ILQSolver(dynamics, {p1_cost, p2_cost}, kTimeHorizon, params));
}

inline std::vector<float> TwoPlayerReachabilityExample::Xs(
    const VectorXf& x) const {
  return {x(Dyn::kPxIdx)};
}

inline std::vector<float> TwoPlayerReachabilityExample::Ys(
    const VectorXf& x) const {
  return {x(Dyn::kPyIdx)};
}

inline std::vector<float> TwoPlayerReachabilityExample::Thetas(
    const VectorXf& x) const {
  return {x(Dyn::kThetaIdx)};
}

}  // namespace ilqgames<|MERGE_RESOLUTION|>--- conflicted
+++ resolved
@@ -74,14 +74,6 @@
 static constexpr size_t kNumTimeSteps =
     static_cast<size_t>(kTimeHorizon / kTimeStep);
 
-<<<<<<< HEAD
-// Reach or avoid?
-static constexpr bool kAvoid = true;
-
-// Input barrier.
-=======
-// Input constraint.
->>>>>>> df4765cc
 static constexpr float kOmegaMax = 0.1;  // rad/s
 static constexpr float kAMax = 1.0;      // m/s/s
 static constexpr float kDMax = 0.5;      // m/s
@@ -123,35 +115,6 @@
   p2_cost.AddControlCost(1, control_cost);
 
   // Constrain control effort.
-<<<<<<< HEAD
-  const auto p1_omega_max_barrier = std::make_shared<SingleDimensionBarrier>(
-      Dyn::kOmegaIdx, kOmegaMax, false, "Omega Barrier (Max)");
-  const auto p1_omega_min_barrier = std::make_shared<SingleDimensionBarrier>(
-      Dyn::kOmegaIdx, -kOmegaMax, true, "Omega Barrier (Min)");
-  p1_cost.AddControlBarrier(0, p1_omega_max_barrier);
-  p1_cost.AddControlBarrier(0, p1_omega_min_barrier);
-
-  const auto p1_a_max_barrier = std::make_shared<SingleDimensionBarrier>(
-      Dyn::kAIdx, kAMax, false, "Acceleration Barrier (Max)");
-  const auto p1_a_min_barrier = std::make_shared<SingleDimensionBarrier>(
-      Dyn::kAIdx, -kAMax, true, "Acceleration Barrier (Min)");
-  p1_cost.AddControlBarrier(0, p1_a_max_barrier);
-  p1_cost.AddControlBarrier(0, p1_a_min_barrier);
-
-  const auto p2_dx_max_barrier = std::make_shared<SingleDimensionBarrier>(
-      Dyn::kDxIdx, kDMax, false, "Dx Barrier (Max)");
-  const auto p2_dx_min_barrier = std::make_shared<SingleDimensionBarrier>(
-      Dyn::kDxIdx, -kDMax, true, "Dx Barrier (Min)");
-  p2_cost.AddControlBarrier(1, p2_dx_max_barrier);
-  p2_cost.AddControlBarrier(1, p2_dx_min_barrier);
-
-  const auto p2_dy_max_barrier = std::make_shared<SingleDimensionBarrier>(
-      Dyn::kDyIdx, kDMax, false, "Dy Barrier (Max)");
-  const auto p2_dy_min_barrier = std::make_shared<SingleDimensionBarrier>(
-      Dyn::kDyIdx, -kDMax, true, "Dy Barrier (Min)");
-  p2_cost.AddControlBarrier(1, p2_dy_max_barrier);
-  p2_cost.AddControlBarrier(1, p2_dy_min_barrier);
-=======
   // const auto p1_omega_max_constraint =
   //     std::make_shared<SingleDimensionConstraint>(
   //         Dyn::kOmegaIdx, kOmegaMax, false, "Omega Constraint (Max)");
@@ -161,27 +124,32 @@
   // p1_cost.AddControlConstraint(0, p1_omega_max_constraint);
   // p1_cost.AddControlConstraint(0, p1_omega_min_constraint);
 
-  // const auto p1_a_max_constraint = std::make_shared<SingleDimensionConstraint>(
+  // const auto p1_a_max_constraint =
+  // std::make_shared<SingleDimensionConstraint>(
   //     Dyn::kAIdx, kAMax, false, "Acceleration Constraint (Max)");
-  // const auto p1_a_min_constraint = std::make_shared<SingleDimensionConstraint>(
+  // const auto p1_a_min_constraint =
+  // std::make_shared<SingleDimensionConstraint>(
   //     Dyn::kAIdx, -kAMax, true, "Acceleration Constraint (Min)");
   // p1_cost.AddControlConstraint(0, p1_a_max_constraint);
   // p1_cost.AddControlConstraint(0, p1_a_min_constraint);
 
-  // const auto p2_dx_max_constraint = std::make_shared<SingleDimensionConstraint>(
+  // const auto p2_dx_max_constraint =
+  // std::make_shared<SingleDimensionConstraint>(
   //     Dyn::kDxIdx, kDMax, false, "Dx Constraint (Max)");
-  // const auto p2_dx_min_constraint = std::make_shared<SingleDimensionConstraint>(
+  // const auto p2_dx_min_constraint =
+  // std::make_shared<SingleDimensionConstraint>(
   //     Dyn::kDxIdx, -kDMax, true, "Dx Constraint (Min)");
   // p2_cost.AddControlConstraint(1, p2_dx_max_constraint);
   // p2_cost.AddControlConstraint(1, p2_dx_min_constraint);
 
-  // const auto p2_dy_max_constraint = std::make_shared<SingleDimensionConstraint>(
+  // const auto p2_dy_max_constraint =
+  // std::make_shared<SingleDimensionConstraint>(
   //     Dyn::kDyIdx, kDMax, false, "Dy Constraint (Max)");
-  // const auto p2_dy_min_constraint = std::make_shared<SingleDimensionConstraint>(
+  // const auto p2_dy_min_constraint =
+  // std::make_shared<SingleDimensionConstraint>(
   //     Dyn::kDyIdx, -kDMax, true, "Dy Constraint (Min)");
   // p2_cost.AddControlConstraint(1, p2_dy_max_constraint);
   // p2_cost.AddControlConstraint(1, p2_dy_min_constraint);
->>>>>>> df4765cc
 
   // Target cost.
   //  const float distance_traveled = 0.5 * FLAGS_v0 * kTimeHorizon;
