/*
 * Copyright (c) 2019, The Regents of the University of California (Regents).
 * All rights reserved.
 *
 * Redistribution and use in source and binary forms, with or without
 * modification, are permitted provided that the following conditions are
 * met:
 *
 *    1. Redistributions of source code must retain the above copyright
 *       notice, this list of conditions and the following disclaimer.
 *
 *    2. Redistributions in binary form must reproduce the above
 *       copyright notice, this list of conditions and the following
 *       disclaimer in the documentation and/or other materials provided
 *       with the distribution.
 *
 *    3. Neither the name of the copyright holder nor the names of its
 *       contributors may be used to endorse or promote products derived
 *       from this software without specific prior written permission.
 *
 * THIS SOFTWARE IS PROVIDED BY THE COPYRIGHT HOLDERS AND CONTRIBUTORS AS IS
 * AND ANY EXPRESS OR IMPLIED WARRANTIES, INCLUDING, BUT NOT LIMITED TO, THE
 * IMPLIED WARRANTIES OF MERCHANTABILITY AND FITNESS FOR A PARTICULAR PURPOSE
 * ARE DISCLAIMED. IN NO EVENT SHALL THE COPYRIGHT HOLDER OR CONTRIBUTORS BE
 * LIABLE FOR ANY DIRECT, INDIRECT, INCIDENTAL, SPECIAL, EXEMPLARY, OR
 * CONSEQUENTIAL DAMAGES (INCLUDING, BUT NOT LIMITED TO, PROCUREMENT OF
 * SUBSTITUTE GOODS OR SERVICES; LOSS OF USE, DATA, OR PROFITS; OR BUSINESS
 * INTERRUPTION) HOWEVER CAUSED AND ON ANY THEORY OF LIABILITY, WHETHER IN
 * CONTRACT, STRICT LIABILITY, OR TORT (INCLUDING NEGLIGENCE OR OTHERWISE)
 * ARISING IN ANY WAY OUT OF THE USE OF THIS SOFTWARE, EVEN IF ADVISED OF THE
 * POSSIBILITY OF SUCH DAMAGE.
 *
 * Please contact the author(s) of this library if you have any questions.
 * Authors: David Fridovich-Keil   ( dfk@eecs.berkeley.edu )
 */

///////////////////////////////////////////////////////////////////////////////
//
// Main GUI for three player intersection example.
//
///////////////////////////////////////////////////////////////////////////////

#include <ilqgames/examples/three_player_intersection_example.h>
#include <ilqgames/gui/control_sliders.h>
#include <ilqgames/gui/cost_inspector.h>
#include <ilqgames/gui/top_down_renderer.h>
#include <ilqgames/solver/problem.h>
#include <ilqgames/solver/solver_params.h>
#include <ilqgames/utils/check_local_nash_equilibrium.h>
#include <ilqgames/utils/solver_log.h>

#include <gflags/gflags.h>
#include <glog/logging.h>
#include <iostream>
#include <memory>
#include <stdio.h>

#include <imgui/imgui.h>
#include <imgui/imgui_impl_glfw.h>
#include <imgui/imgui_impl_opengl3.h>

// Optional log saving and visualization.
DEFINE_bool(open_loop, false, "Use open loop (vs. feedback) solver.");
DEFINE_bool(save, false, "Optionally save solver logs to disk.");
DEFINE_bool(viz, true, "Visualize results in a GUI.");
DEFINE_bool(last_traj, false,
            "Should the solver only dump the last trajectory?");
DEFINE_string(experiment_name, "", "Name for the experiment.");

// Linesearch parameters.
DEFINE_bool(linesearch, true, "Should the solver linesearch?");
DEFINE_double(initial_alpha_scaling, 0.75, "Initial step size in linesearch.");
DEFINE_double(trust_region_size, 1.0, "L_infradius for trust region.");
DEFINE_double(convergence_tolerance, 0.1, "L_inf tolerance for convergence.");

// Adversarial Time.
DEFINE_double(adversarial_time, 0.0,
              "Amount of time other agents are assumed to be adversarial");


// About OpenGL function loaders: modern OpenGL doesn't have a standard header
// file and requires individual function pointers to be loaded manually. Helper
// libraries are often used for this purpose! Here we are supporting a few
// common ones: gl3w, glew, glad. You may use another loader/header of your
// choice (glext, glLoadGen, etc.), or chose to manually implement your own.
#if defined(IMGUI_IMPL_OPENGL_LOADER_GL3W)
#include <GL/gl3w.h> // Initialize with gl3wInit()
#elif defined(IMGUI_IMPL_OPENGL_LOADER_GLEW)
#include <GL/glew.h> // Initialize with glewInit()
#elif defined(IMGUI_IMPL_OPENGL_LOADER_GLAD)
#include <glad/glad.h> // Initialize with gladLoadGL()
#else
#include IMGUI_IMPL_OPENGL_LOADER_CUSTOM
#endif

// Include glfw3.h after our OpenGL definitions.
#include <GLFW/glfw3.h>

static void glfw_error_callback(int error, const char *description) {
  fprintf(stderr, "Glfw Error %d: %s\n", error, description);
}

int main(int argc, char **argv) {
  const std::string log_file =
      ILQGAMES_LOG_DIR + std::string("/three_player_intersection.log");
  google::SetLogDestination(0, log_file.c_str());
  google::InitGoogleLogging(argv[0]);
  gflags::ParseCommandLineFlags(&argc, &argv, true);
  FLAGS_logtostderr = true;

  // Set up the game.
  ilqgames::SolverParams params;
  params.open_loop = FLAGS_open_loop;
  params.max_backtracking_steps = 100;
  //  params.max_solver_iters = 10000;
  params.linesearch = FLAGS_linesearch;
  params.enforce_constraints_in_linesearch = true;
  params.trust_region_size = FLAGS_trust_region_size;
  params.initial_alpha_scaling = FLAGS_initial_alpha_scaling;
  params.convergence_tolerance = FLAGS_convergence_tolerance;
<<<<<<< HEAD
  // params.adversarial_time = 0.0;
  params.adversarial_time = FLAGS_adversarial_time;

=======
  //  params.open_loop = true;
>>>>>>> f3121d1a
  auto problem =
      std::make_shared<ilqgames::ThreePlayerIntersectionExample>(params);

  // Solve the game.
  const auto start = std::chrono::system_clock::now();
  std::shared_ptr<const ilqgames::SolverLog> log = problem->Solve();
  const std::vector<std::shared_ptr<const ilqgames::SolverLog>> logs = {log};
  LOG(INFO) << "Solver completed in "
            << std::chrono::duration<ilqgames::Time>(
                   std::chrono::system_clock::now() - start)
                   .count()
            << " seconds.";

  // Check if solution satisfies sufficient conditions for being a local Nash.
  const bool is_local_nash = CheckSufficientLocalNashEquilibrium(
      problem->Solver().PlayerCosts(), problem->CurrentOperatingPoint(),
      problem->Solver().TimeStep());
  if (is_local_nash)
    LOG(INFO) << "Solution is a local Nash.";
  else
    LOG(INFO) << "Solution may not be a local Nash.";

  // Confirm with numerical check.
  constexpr float kMaxPerturbation = 0.1;
  constexpr bool kOpenLoop = false;
  const bool is_numerical_nash = NumericalCheckLocalNashEquilibrium(
      problem->Solver().PlayerCosts(), problem->CurrentStrategies(),
      problem->CurrentOperatingPoint(), problem->Solver().Dynamics(),
      problem->InitialState(), problem->Solver().TimeStep(), kMaxPerturbation,
      kOpenLoop);
  if (is_numerical_nash)
    LOG(INFO) << "Solution is a numerical Nash.";
  else
    LOG(INFO) << "Solution is not a numerical Nash.";

  // Dump the logs and/or exit.
  if (FLAGS_save) {
    if (FLAGS_experiment_name == "") {
      CHECK(log->Save(FLAGS_last_traj));
    } else {
      CHECK(log->Save(FLAGS_last_traj, FLAGS_experiment_name));
    }
  }
  if (!FLAGS_viz)
    return 0;

  // Create a top-down renderer, control sliders, and cost inspector.
  std::shared_ptr<ilqgames::ControlSliders> sliders(
      new ilqgames::ControlSliders({logs}));
  ilqgames::TopDownRenderer top_down_renderer(sliders, {problem});
  ilqgames::CostInspector cost_inspector(sliders,
                                         {problem->Solver().PlayerCosts()});

  // Setup window
  glfwSetErrorCallback(glfw_error_callback);
  if (!glfwInit())
    return 1;

    // Decide GL+GLSL versions.
#if __APPLE__
  // GL 3.2 + GLSL 150.
  const char *glsl_version = "#version 150";
  glfwWindowHint(GLFW_CONTEXT_VERSION_MAJOR, 3);
  glfwWindowHint(GLFW_CONTEXT_VERSION_MINOR, 2);
  glfwWindowHint(GLFW_OPENGL_PROFILE, GLFW_OPENGL_CORE_PROFILE); // 3.2+ only
  glfwWindowHint(GLFW_OPENGL_FORWARD_COMPAT, GL_TRUE); // Required on Mac
#else
  // GL 3.0 + GLSL 130.
  const char *glsl_version = "#version 130";
  glfwWindowHint(GLFW_CONTEXT_VERSION_MAJOR, 3);
  glfwWindowHint(GLFW_CONTEXT_VERSION_MINOR, 0);
  // glfwWindowHint(GLFW_OPENGL_PROFILE, GLFW_OPENGL_CORE_PROFILE);  // 3.2+
  // only glfwWindowHint(GLFW_OPENGL_FORWARD_COMPAT, GL_TRUE); // 3.0+ only
#endif

  // Create window with graphics context
  GLFWwindow *window = glfwCreateWindow(
      1280, 720, "ILQGames: 3-Player Intersection Example", NULL, NULL);
  if (window == NULL)
    return 1;
  glfwMakeContextCurrent(window);
  glfwSwapInterval(1); // Enable vsync

  // Initialize OpenGL loader
#if defined(IMGUI_IMPL_OPENGL_LOADER_GL3W)
  bool err = gl3wInit() != 0;
#elif defined(IMGUI_IMPL_OPENGL_LOADER_GLEW)
  bool err = glewInit() != GLEW_OK;
#elif defined(IMGUI_IMPL_OPENGL_LOADER_GLAD)
  bool err = gladLoadGL() == 0;
#else
  bool err = false; // If you use IMGUI_IMPL_OPENGL_LOADER_CUSTOM, your loader
                    // is likely to requires some form of initialization.
#endif
  if (err) {
    fprintf(stderr, "Failed to initialize OpenGL loader!\n");
    return 1;
  }

  // Setup Dear ImGui context.
  IMGUI_CHECKVERSION();
  ImGui::CreateContext();

  // Setup Dear ImGui style.
  ImGui::StyleColorsDark();
  // ImGui::StyleColorsClassic();

  // Background color.
  const ImVec4 clear_color =
      ImVec4(213.0 / 255.0, 216.0 / 255.0, 226.0 / 255.0, 1.0f);

  // Setup Platform/Renderer bindings
  ImGui_ImplGlfw_InitForOpenGL(window, true);
  ImGui_ImplOpenGL3_Init(glsl_version);

  // Main loop
  while (!glfwWindowShouldClose(window)) {
    // Poll and handle events (inputs, window resize, etc.).
    glfwPollEvents();

    // Start the Dear ImGui frame.
    ImGui_ImplOpenGL3_NewFrame();
    ImGui_ImplGlfw_NewFrame();
    ImGui::NewFrame();

    // Control sliders.
    sliders->Render();

    // Top down view.
    top_down_renderer.Render();

    // Cost inspector.
    cost_inspector.Render();

    // Rendering
    ImGui::Render();
    int display_w, display_h;
    glfwMakeContextCurrent(window);
    glfwGetFramebufferSize(window, &display_w, &display_h);
    glViewport(0, 0, display_w, display_h);
    glClearColor(clear_color.x, clear_color.y, clear_color.z, clear_color.w);
    glClear(GL_COLOR_BUFFER_BIT);
    ImGui_ImplOpenGL3_RenderDrawData(ImGui::GetDrawData());

    glfwMakeContextCurrent(window);
    glfwSwapBuffers(window);
  }

  // Cleanup
  ImGui_ImplOpenGL3_Shutdown();
  ImGui_ImplGlfw_Shutdown();
  ImGui::DestroyContext();

  glfwDestroyWindow(window);
  glfwTerminate();

  return 0;
}<|MERGE_RESOLUTION|>--- conflicted
+++ resolved
@@ -118,13 +118,9 @@
   params.trust_region_size = FLAGS_trust_region_size;
   params.initial_alpha_scaling = FLAGS_initial_alpha_scaling;
   params.convergence_tolerance = FLAGS_convergence_tolerance;
-<<<<<<< HEAD
-  // params.adversarial_time = 0.0;
   params.adversarial_time = FLAGS_adversarial_time;
-
-=======
   //  params.open_loop = true;
->>>>>>> f3121d1a
+
   auto problem =
       std::make_shared<ilqgames::ThreePlayerIntersectionExample>(params);
 
