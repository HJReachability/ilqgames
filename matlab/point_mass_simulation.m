%%%%%%%%%%%%%%%%%%%%%%%%%%%%%%%%%%%%%%%%%%%%%%%%%%%%%%%%%%%%%%%%%%%%%%%%%%%%%%%%
%
% Simulation of distraction-aware planning for a 2D point mass.
%
%%%%%%%%%%%%%%%%%%%%%%%%%%%%%%%%%%%%%%%%%%%%%%%%%%%%%%%%%%%%%%%%%%%%%%%%%%%%%%%%


%% Parameters.
u_max = 4.0; % Maximum acceleration/deceleration (m/s/s).
max_velocity_delta = 5.0; % Maximum velocity change (m/s).
min_dist = 1.0; % Closest vehicles should ever get (m).
gif_output = 'out.gif';

%% Initial states (p = position, v = velocity).
ph0 = [60.0, -4.0];
vh0 = [-10.0, 0.0];

pr0 = [0.0, 0.0];
vr0 = [10.0, 0.0];

%% Time definition
dt = 0.1;
max_time = 5.0;
times = 0.0:dt:max_time;


%% Hardcode human trajectory and nominal robot trajectory as straight lines
% at constant speed.
% TODO! For now assuming just moving at initial velocity.
u_h = zeros(2, length(times));
half_T = floor(length(times) / 2) + 3;
k = 5;
u_h(2,half_T-k:half_T) = 4.0;
u_h(2,half_T+1:half_T+k+2) = -4.0;


%% Loop over time and figure out maximal T (time to potential unavoidable
% collision), and apply corresponding control.

ph = ph0; vh = vh0;
pr = pr0; vr = vr0;

fgh = figure();
axh = axes('Parent',fgh); 
scatter(ph(2), ph(1), 'ro');
scatter(pr(2), pr(1), 'bo');
axis([-8 4 0 100]);

for i=1:length(times)
  %t = times(i);
  % Compute time till states get close in x, y.
  p_rel = ph - pr; 
  vr_desired = vr0;

  if p_rel(1) >= 0
      [max_tx, ty] = compute_max_tx_ty(ph, vh, pr, vr, max_velocity_delta, ...
          min_dist, u_max);
      T = max(max_tx, ty);

      % Determine robot's ideal speed. This will either be the nominal
      % speed or it will mean slowing down as much as possible.
      % TODO! Make this max velocity change relative to last speed not
      % initial speed. That will help keep things dynamically feasible.
      if max_tx > ty
        vr_desired(1) = vr_desired(1) - max_velocity_delta;
      end
  end

  vh
  vr_desired
  %u_h(:,i)'
  vh = vh + u_h(:,i)' * dt;
  
  % Update human and robot states.
  ph = ph + vh * dt;
  pr = pr + vr_desired * dt;
  
  %vr_desired
  %vh0
  
  %ph
  % Plot/animate this over time.
  % TODO!
  pause(dt);
  hold all; 
  scatter(ph(2), ph(1), 'ro');
  scatter(pr(2), pr(1), 'bo');
<<<<<<< HEAD
  
  if ~isempty(gif_output)
    frame = getframe(fgh);
    im = frame2im(frame);
    [imind, cm] = rgb2ind(im, 256); 
    if i == 1
      imwrite(imind, cm, gif_output, 'gif', 'DelayTime', dt, 'LoopCount', inf);
    else
      imwrite(imind, cm, gif_output, 'gif', 'WriteMode', 'append', 'DelayTime', dt);
    end
  end
=======
  %title(['t = '  int2str(times(i))]);
  title(['t = '  int2str(times(i)) ', ' sprintf('v_r = %f', vr_desired(1))]);  
   
>>>>>>> 65ad3487
end

%% Utility function to compute max time to "collision" in x and y.
function [tx, ty] = compute_max_tx_ty(ph, vh, pr, vr, max_velocity_delta, ...
    min_dist, u_max)
  p_rel = ph - pr;
  v_rel = vh - vr;

  % Adjust v_rel in x-direction so as to maximize time to collision in x.
  v_rel(1) = v_rel(1) + max_velocity_delta;

  % Time till states get too close in x is either 0 (if already that close)
  % or something more complicated.
  tx = 0.0;
  if abs(p_rel(1)) > min_dist
    tx = (v_rel(1) / u_max) * sign(p_rel(1)) + ...
         sqrt(v_rel(1)*v_rel(1) + u_max * (abs(p_rel(1)) - min_dist)) / u_max;
  end

  % Same for time to get close in y.
  ty = 0.0;
  if abs(p_rel(2)) > min_dist
    ty = (v_rel(2) / u_max) * sign(p_rel(2)) + ...
         sqrt(v_rel(2)*v_rel(2) + u_max * (abs(p_rel(2)) - min_dist)) / u_max;
  end
  
  %tx
  %ty
end<|MERGE_RESOLUTION|>--- conflicted
+++ resolved
@@ -85,7 +85,6 @@
   hold all; 
   scatter(ph(2), ph(1), 'ro');
   scatter(pr(2), pr(1), 'bo');
-<<<<<<< HEAD
   
   if ~isempty(gif_output)
     frame = getframe(fgh);
@@ -97,11 +96,9 @@
       imwrite(imind, cm, gif_output, 'gif', 'WriteMode', 'append', 'DelayTime', dt);
     end
   end
-=======
+
   %title(['t = '  int2str(times(i))]);
   title(['t = '  int2str(times(i)) ', ' sprintf('v_r = %f', vr_desired(1))]);  
-   
->>>>>>> 65ad3487
 end
 
 %% Utility function to compute max time to "collision" in x and y.
