clear all;

%% Parameters.
% initState = [0; 0; pi/4; 10];
% initState = [10; 10; pi/4; 10];
%initState = [10; 10; pi/4; 0];
initState = [10; 10; pi/4; 5];
%initState = [125; 100; pi/4; 0];

wMax = 1;
aMax = 2;
aRange = [-aMax; aMax];
%dMax = [1.9; 1.9];
dMax = [0; 0];
dynamics = Plane4D(initState, wMax, aRange, dMax);


%% Target and obstacles.
% gridCells = [25; 25; 25; 25];
% gridCells = [21; 21; 21; 21];
gridCells = [15; 15; 15; 15];
%gridCells = [40; 40; 40; 40];
periodicDim = 3;

g = createGrid([0; 0; -pi; -1], [150; 150; pi; 30], gridCells, periodicDim);

targetRadius = 10;
targetCenter = [125; 100; 0; 0];
target = shapeCylinder(g, [3 4], targetCenter, targetRadius);
% HACK
%target(target<=0) = target(target<=0) * 1000;

obstacleCenters = [40, 80, 100; 85, 110, 65];
%obstacleCenters = [40, 80, 62.5; 85, 110, 50];
obstacleRadii = [10, 10, 10];

obs1 = shapeCylinder(g, [3 4], obstacleCenters(:, 1), obstacleRadii(1));
obs2 = shapeCylinder(g, [3 4], obstacleCenters(:, 2), obstacleRadii(2));
obs3 = shapeCylinder(g, [3 4], obstacleCenters(:, 3), obstacleRadii(3));

obs = shapeUnion(obs1, obs2);
obs = shapeUnion(obs, obs3);

% obs = shapeRectangleByCorners( ...
%   g, [5; 5; -inf; -inf], [145; 145; inf; inf]);
% obs = -obs;

% cost_u = 0.01;
% cost_d = 0.01;
% cost_u = 1e-20;
% cost_d = 1e-20;
cost_u = 1;
cost_d = 1;

R_u = eye(2) * cost_u;
R_d = eye(2) * cost_d;

%% Compute reachable set
<<<<<<< HEAD
% tau = 0:0.5:500;
tau = 0:0.5:1000;
=======
%tau = 0:0.5:500;
<<<<<<< HEAD
tau = 0:0.5:50;
>>>>>>> 38aa1090537f9c913f42d4dd6fc6e04cf4ae45c1
=======
tau = 0:0.5:40;
>>>>>>> 3bbea24e

uMode = 'min';
dMode = 'max';

% uMode = 'max';
% dMode = 'min';
minWith = 'none';

% For FRT, we set minWith to zero.
%minWith = 'zero';

% Temporary removed so that HJI PDE does not do the default computation
schemeData.dynSys = dynamics;
schemeData.grid = g;
schemeData.uMode = uMode;
schemeData.dMode = dMode;
schemeData.hamFunc = @runningSumUnicycle4DHam;
schemeData.partialFunc = @runningSumUnicycle4DPartial;
schemeData.R_u = R_u;
schemeData.R_d = R_d;
%schemeData.tMode = 'forward';
schemeData.tMode = 'backward';

extraArgs.targets = target;
<<<<<<< HEAD
extraArgs.obstacles = obs;
% extraArgs.stopInit = dynamics.x;
=======
%extraArgs.obstacles = obs;
extraArgs.stopInit = dynamics.x;
>>>>>>> 3bbea24e
extraArgs.visualize = true;
extraArgs.plotData.plotDims = [1 1 0 0];
extraArgs.plotData.projpt = dynamics.x(3:4);
extraArgs.deleteLastPlot = true;

<<<<<<< HEAD
extraArgs.stopConverge = true;
extraArgs.convergeThreshold = 2;

[data, tau2] = HJIPDE_solve(target, tau, schemeData, minWith, extraArgs);
=======
if isfield(schemeData, 'hamFunc')
    data_filename = [mfilename '_wMax_' num2str(wMax) '_aMax_' ...
        num2str(aRange(2)) '_dMax_' num2str(dMax(2)) '_cost_u_' ...
        num2str(cost_u) '_cost_d_' num2str(cost_d) '.mat'];
else
    data_filename = [mfilename '_wMax_' num2str(wMax) '_aMax_' ...
        num2str(aRange(2)) '_dMax_' num2str(dMax(2)) '.mat'];
end
>>>>>>> 38aa1090537f9c913f42d4dd6fc6e04cf4ae45c1

if exist(data_filename, 'file')
    load(data_filename);
else
    [data, tau2] = HJIPDE_solve(target, tau, schemeData, minWith, ...
        extraArgs);
    save(data_filename, 'data', 'tau2', 'g');
end

%% Compute optimal trajectory
extraArgs.projDim = [1 1 0 0]; 
% [traj, traj_tau] = computeOptTraj(g, flip(data,5), tau2, dynamics, extraArgs);

compTraj = true;
if compTraj
%   pause
  
  %set the initial state
%   xinit = [3, 3, -pi];
  
%   figure(6)
%   clf
%   h = visSetIm(g, data(:, :, :, :, end));
%   h.FaceAlpha = .3;
%   hold on
% %   s = scatter3(xinit(1), xinit(2), xinit(3));
%   s = scatter3(initState(1), initState(2), initState(3));
%   s.SizeData = 70;
  
  %check if this initial state is in the BRS/BRT
  value = eval_u(g, data(:, :, :, :, end), initState);
  
  % (HACK) Change bound for running cost
  if isfield(schemeData, 'hamFunc')
    init_pt_upper_V = 200;
  else
    init_pt_upper_V = 0;
  end
  
  if value <= init_pt_upper_V %if initial state is in BRS/BRT
    % find optimal trajectory
    
    dynamics.x = initState; %set initial state of the dubins car

    trajExtraArgs.uMode = uMode; %set if control wants to min or max
    trajExtraArgs.dMode = dMode;
    trajExtraArgs.visualize = true; %show plot
    trajExtraArgs.fig_num = 2; %figure number
    
    %we want to see the first two dimensions (x and y)
    trajExtraArgs.projDim = [1 1 0 0]; 
    
    %flip data time points so we start from the beginning of time
    dataTraj = flip(data, 5);
    
    % Add the optimal control and disturbance function
    trajExtraArgs.optCtrl = @runningSumUnicycle4DOptCtrl;
    trajExtraArgs.optDist = @runningSumUnicycle4DOptDist;
    trajExtraArgs.R_u = R_u;
    trajExtraArgs.R_d = R_d;
    
    % Set the duration of the trajectory to be 10 s.
%     trajExtraArgs.duration = 10;
%     trajExtraArgs.timeStep = 0.01;
    
    % Compute the optimal trajectory (with distrubance).
    [traj, traj_tau] = ...
      computeOptTraj(g, dataTraj, tau2, dynamics, trajExtraArgs);

    % Compute the optimal trajectory (with no disturbance).
    dynamics.x = initState;
    trajExtraArgs.dMode = 'none';
    
    [traj_no_d, traj_tau_no_d] = ...
      computeOptTraj(g, dataTraj, tau2, dynamics, trajExtraArgs);
  
    hold on;
    
    plot(traj(1, :), traj(2, :), 'DisplayName', 'w/ dstb');
    plot(traj_no_d(1, :), traj_no_d(2, :), 'DisplayName', 'w/o dstb');
    scatter(targetCenter(1), targetCenter(2), 'LineWidth', 3);
    xlim([0 150]);
    ylim([0 150]);
    legend();
    
    for ii = 1:size(obstacleRadii, 2)
       plotCircle(obstacleCenters(:, ii), obstacleRadii(ii), 'obs'); 
    end
    
  else
    error(['Initial state is not in the BRS/BRT! It have a value of ' num2str(value, 2)])
  end
end

function plotCircle(center, radius, name)
th = 0:pi/50:2*pi;
xs = radius*cos(th) + center(1);
ys = radius*sin(th) + center(2);
plot(xs, ys, 'DisplayName', name);
end<|MERGE_RESOLUTION|>--- conflicted
+++ resolved
@@ -56,17 +56,8 @@
 R_d = eye(2) * cost_d;
 
 %% Compute reachable set
-<<<<<<< HEAD
-% tau = 0:0.5:500;
-tau = 0:0.5:1000;
-=======
 %tau = 0:0.5:500;
-<<<<<<< HEAD
-tau = 0:0.5:50;
->>>>>>> 38aa1090537f9c913f42d4dd6fc6e04cf4ae45c1
-=======
 tau = 0:0.5:40;
->>>>>>> 3bbea24e
 
 uMode = 'min';
 dMode = 'max';
@@ -91,24 +82,13 @@
 schemeData.tMode = 'backward';
 
 extraArgs.targets = target;
-<<<<<<< HEAD
 extraArgs.obstacles = obs;
 % extraArgs.stopInit = dynamics.x;
-=======
-%extraArgs.obstacles = obs;
-extraArgs.stopInit = dynamics.x;
->>>>>>> 3bbea24e
 extraArgs.visualize = true;
 extraArgs.plotData.plotDims = [1 1 0 0];
 extraArgs.plotData.projpt = dynamics.x(3:4);
 extraArgs.deleteLastPlot = true;
 
-<<<<<<< HEAD
-extraArgs.stopConverge = true;
-extraArgs.convergeThreshold = 2;
-
-[data, tau2] = HJIPDE_solve(target, tau, schemeData, minWith, extraArgs);
-=======
 if isfield(schemeData, 'hamFunc')
     data_filename = [mfilename '_wMax_' num2str(wMax) '_aMax_' ...
         num2str(aRange(2)) '_dMax_' num2str(dMax(2)) '_cost_u_' ...
@@ -117,7 +97,6 @@
     data_filename = [mfilename '_wMax_' num2str(wMax) '_aMax_' ...
         num2str(aRange(2)) '_dMax_' num2str(dMax(2)) '.mat'];
 end
->>>>>>> 38aa1090537f9c913f42d4dd6fc6e04cf4ae45c1
 
 if exist(data_filename, 'file')
     load(data_filename);
