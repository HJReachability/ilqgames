--- conflicted
+++ resolved
@@ -52,11 +52,8 @@
 from box_constraint import BoxConstraint
 from visualizer import Visualizer
 from logger import Logger
-<<<<<<< HEAD
 import os
 import sys
-=======
->>>>>>> 3e4252e8
 
 # General parameters.
 TIME_HORIZON = 10.0   # s
