--- conflicted
+++ resolved
@@ -163,28 +163,6 @@
                     Bs[ii].append(B[ii])
 
             # (3) Quadraticize costs.
-<<<<<<< HEAD
-            cost1s = []; Q1s = []; l1s = []; R11s = []; R12s = []
-            cost2s = []; Q2s = []; l2s = []; R21s = []; R22s = []
-            for ii in range(self._horizon):
-                # Quadraticize everything!
-                cost1, l1, Q1, R11, R12 = self._player1_cost.quadraticize(
-                    xs[ii], u1s[ii], u2s[ii], ii)
-                cost2, l2, Q2, R21, R22 = self._player2_cost.quadraticize(
-                    xs[ii], u1s[ii], u2s[ii], ii)
-
-                cost1s.append(cost1)
-                Q1s.append(Q1)
-                l1s.append(l1)
-                R11s.append(R11)
-                R12s.append(R12)
-
-                cost2s.append(cost2)
-                Q2s.append(Q2)
-                l2s.append(l2)
-                R21s.append(R21)
-                R22s.append(R22)
-=======
             Qs = [[] for ii in range(self._num_players)]
             ls = [[] for ii in range(self._num_players)]
             Rs = [[[] for jj in range(self._num_players)]
@@ -192,14 +170,13 @@
             for ii in range(self._num_players):
                 for k in range(self._horizon):
                     _, l, Q, R = self._player_costs[ii].quadraticize(
-                        xs[k], [uis[k] for uis in us])
+                        xs[k], [uis[k] for uis in us], k)
 
                     Qs[ii].append(Q)
                     ls[ii].append(l)
 
                     for jj in range(self._num_players):
                         Rs[ii][jj].append(R[jj])
->>>>>>> d8c60c51
 
             # (4) Compute feedback Nash equilibrium of the resulting LQ game.
             Ps, alphas = solve_lq_game(As, Bs, Qs, ls, Rs)
