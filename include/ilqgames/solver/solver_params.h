--- conflicted
+++ resolved
@@ -68,8 +68,6 @@
   // State and control regularization.
   float state_regularization = 0.0;
   float control_regularization = 0.0;
-<<<<<<< HEAD
-=======
 
   // Augmented Lagrangian parameters.
   size_t unconstrained_solver_max_iters = 10;
@@ -78,7 +76,6 @@
   float geometric_lambda_downscaling = 0.5;
   float constraint_error_tolerance = 1e-1;
 };  // struct SolverParams
->>>>>>> bcf5b382
 
   // Adersarial time: Pure Cooperative (adversarial_time = 0), or
   // Adversarial-to-Cooperative (adversarial_time != 0)
