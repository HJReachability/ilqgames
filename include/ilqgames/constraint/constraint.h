--- conflicted
+++ resolved
@@ -96,55 +96,47 @@
   bool IsEquality() const { return is_equality_; }
   float &Lambda(Time t) { return lambdas_[TimeIndex(t)]; }
   float Lambda(Time t) const {
-//      std::cout << "lambdas_[TimeIndex(t)]: " << lambdas_[TimeIndex(t)] << "\n";
+    //      std::cout << "lambdas_[TimeIndex(t)]: " << lambdas_[TimeIndex(t)] <<
+    //      "\n";
     return lambdas_[TimeIndex(t)];
   }
   void IncrementLambda(Time t, float value) {
     const size_t kk = TimeIndex(t);
     const float new_lambda = lambdas_[kk] + mu_ * value;
     lambdas_[kk] = (is_equality_) ? new_lambda : std::max(0.0f, new_lambda);
-//      std::cout << "IncrementLambda(t, value): " << lambdas_[kk] << " (Time: " << kk << ")\n";
+    //      std::cout << "IncrementLambda(t, value): " << lambdas_[kk] << "
+    //      (Time: " << kk << ")\n";
   }
   void ScaleLambdas(float scale) {
     for (auto &lambda : lambdas_)
       lambda *= scale;
   }
   static float &GlobalMu() {
-//    std::cout << "Global Mu: " << mu_ << "\n";
+    //    std::cout << "Global Mu: " << mu_ << "\n";
     return mu_;
   }
   static void ScaleMu(float scale) {
-    mu_ = std::min(constants::kMaxMu, scale * mu_);
-     mu_ *= scale;
-//     std::cout << "Scale Mu: " << mu_ << "\n";
+    mu_ *= scale;
+    //     std::cout << "Scale Mu: " << mu_ << "\n";
   }
   float Mu(Time t, const VectorXf &input) const {
     const float g = Evaluate(t, input);
-//    std::cout << "Mu(Lambda(t), g): " << Mu(Lambda(t), g) << "\n";
     return Mu(Lambda(t), g);
   }
   float Mu(float lambda, float g) const {
     if (!is_equality_ && g <= constants::kSmallNumber &&
         std::abs(lambda) <= constants::kSmallNumber) {
-//      std::cout << "float Mu(lambda, g): 0.0\n";
+
       return 0.0;
     }
-//      std::cout << "float Mu(lambda, g): Mu: " << mu_ << "\n";
+    //      std::cout << "float Mu(lambda, g): Mu: " << mu_ << "\n";
     return mu_;
   }
 
-<<<<<<< HEAD
 protected:
   explicit Constraint(bool is_equality, const std::string &name)
       : Cost(1.0, name), is_equality_(is_equality),
-        lambdas_(time::kNumTimeSteps, 0.0) {}
-=======
- protected:
-  explicit Constraint(bool is_equality, const std::string& name)
-      : Cost(1.0, name),
-        is_equality_(is_equality),
         lambdas_(time::kNumTimeSteps, constants::kDefaultLambda) {}
->>>>>>> f2ce1fc9
 
   // Modify derivatives to account for the multipliers and the quadratic term in
   // the augmented Lagrangian. The inputs are the derivatives of g in the
