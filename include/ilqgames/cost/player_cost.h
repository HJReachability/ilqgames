--- conflicted
+++ resolved
@@ -99,14 +99,8 @@
   QuadraticCostApproximation Quadraticize(
       Time t, const VectorXf& x, const std::vector<VectorXf>& us) const;
 
-<<<<<<< HEAD
-  // Return empty cost quadraticization except for barriers.
-  QuadraticCostApproximation QuadraticizeBarriers(
-=======
-  // Return empty cost quadraticization except for constraints and control
-  // costs.
-  QuadraticCostApproximation QuadraticizeConstraintsAndControlCosts(
->>>>>>> df4765cc
+  // Return empty cost quadraticization except for barriers and control costs.
+  QuadraticCostApproximation QuadraticizeBarriersAndControlCosts(
       Time t, const VectorXf& x, const std::vector<VectorXf>& us) const;
 
   // Turn all barriers either "on" or "off" (in which case they are replaced
@@ -147,7 +141,9 @@
   const PtrVector<Cost>& StateCosts() const { return state_costs_; }
   const PlayerMap<Cost>& ControlCosts() const { return control_costs_; }
   const PtrVector<Barrier>& StateBarriers() const { return state_barriers_; }
-  const PlayerMap<Barrier>& ControlBarriers() const { return control_barriers_; }
+  const PlayerMap<Barrier>& ControlBarriers() const {
+    return control_barriers_;
+  }
   const PtrVector<EqualityConstraint>& StateConstraints() const {
     return state_constraints_;
   }
