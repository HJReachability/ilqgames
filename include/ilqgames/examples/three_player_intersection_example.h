/*
 * Copyright (c) 2019, The Regents of the University of California (Regents).
 * All rights reserved.
 *
 * Redistribution and use in source and binary forms, with or without
 * modification, are permitted provided that the following conditions are
 * met:
 *
 *    1. Redistributions of source code must retain the above copyright
 *       notice, this list of conditions and the following disclaimer.
 *
 *    2. Redistributions in binary form must reproduce the above
 *       copyright notice, this list of conditions and the following
 *       disclaimer in the documentation and/or other materials provided
 *       with the distribution.
 *
 *    3. Neither the name of the copyright holder nor the names of its
 *       contributors may be used to endorse or promote products derived
 *       from this software without specific prior written permission.
 *
 * THIS SOFTWARE IS PROVIDED BY THE COPYRIGHT HOLDERS AND CONTRIBUTORS AS IS
 * AND ANY EXPRESS OR IMPLIED WARRANTIES, INCLUDING, BUT NOT LIMITED TO, THE
 * IMPLIED WARRANTIES OF MERCHANTABILITY AND FITNESS FOR A PARTICULAR PURPOSE
 * ARE DISCLAIMED. IN NO EVENT SHALL THE COPYRIGHT HOLDER OR CONTRIBUTORS BE
 * LIABLE FOR ANY DIRECT, INDIRECT, INCIDENTAL, SPECIAL, EXEMPLARY, OR
 * CONSEQUENTIAL DAMAGES (INCLUDING, BUT NOT LIMITED TO, PROCUREMENT OF
 * SUBSTITUTE GOODS OR SERVICES; LOSS OF USE, DATA, OR PROFITS; OR BUSINESS
 * INTERRUPTION) HOWEVER CAUSED AND ON ANY THEORY OF LIABILITY, WHETHER IN
 * CONTRACT, STRICT LIABILITY, OR TORT (INCLUDING NEGLIGENCE OR OTHERWISE)
 * ARISING IN ANY WAY OUT OF THE USE OF THIS SOFTWARE, EVEN IF ADVISED OF THE
 * POSSIBILITY OF SUCH DAMAGE.
 *
 * Please contact the author(s) of this library if you have any questions.
 * Authors: David Fridovich-Keil   ( dfk@eecs.berkeley.edu )
 */

///////////////////////////////////////////////////////////////////////////////
//
// Three player intersection example.
//
///////////////////////////////////////////////////////////////////////////////

#ifndef ILQGAMES_EXAMPLES_THREE_PLAYER_INTERSECTION_EXAMPLE_H
#define ILQGAMES_EXAMPLES_THREE_PLAYER_INTERSECTION_EXAMPLE_H

#include <ilqgames/dynamics/multi_player_flat_system.h>
#include <ilqgames/solver/problem.h>
#include <ilqgames/solver/solver_params.h>
#include <ilqgames/solver/top_down_renderable_problem.h>

namespace ilqgames {

class ThreePlayerIntersectionExample : public TopDownRenderableProblem {
public:
  ~ThreePlayerIntersectionExample() {}
<<<<<<< HEAD
  //  ThreePlayerIntersectionExample(const SolverParams& params,
  //                               const std::string& scenario = "");
  ThreePlayerIntersectionExample(const SolverParams &params);
=======
  ThreePlayerIntersectionExample() : TopDownRenderableProblem() {}

  // Construct dynamics, initial state, and player costs.
  void ConstructDynamics();
  void ConstructInitialState();
  void ConstructPlayerCosts();
>>>>>>> bcf5b382

  // Unpack x, y, heading (for each player, potentially) from a given state.
  std::vector<float> Xs(const VectorXf &x) const;
  std::vector<float> Ys(const VectorXf &x) const;
  std::vector<float> Thetas(const VectorXf &x) const;
}; // class ThreePlayerIntersectionExample

} // namespace ilqgames

#endif<|MERGE_RESOLUTION|>--- conflicted
+++ resolved
@@ -53,18 +53,13 @@
 class ThreePlayerIntersectionExample : public TopDownRenderableProblem {
 public:
   ~ThreePlayerIntersectionExample() {}
-<<<<<<< HEAD
-  //  ThreePlayerIntersectionExample(const SolverParams& params,
-  //                               const std::string& scenario = "");
-  ThreePlayerIntersectionExample(const SolverParams &params);
-=======
+
   ThreePlayerIntersectionExample() : TopDownRenderableProblem() {}
 
   // Construct dynamics, initial state, and player costs.
   void ConstructDynamics();
   void ConstructInitialState();
   void ConstructPlayerCosts();
->>>>>>> bcf5b382
 
   // Unpack x, y, heading (for each player, potentially) from a given state.
   std::vector<float> Xs(const VectorXf &x) const;
